--- conflicted
+++ resolved
@@ -117,17 +117,11 @@
 		    parse_preprocessed_file(Epp,File,true);
 		{attribute,_,file,{_OtherFile,_}} ->
 		    parse_preprocessed_file(Epp,File,false);
-<<<<<<< HEAD
-		{function,L,F,A,[_|C]} when InCorrectFile ->
+                {function,L,F,A,Cs} when InCorrectFile ->
+                    {CLs,LastCL} = find_clause_lines(Cs, []),
 		    Clauses = [{clause,get_line(CL)} ||
-                                  {clause,CL,_,_,_} <- C],
-		    [{atom_to_list(F),A,get_line(L)} | Clauses] ++
-=======
-		{function,L,F,A,Cs} when InCorrectFile ->
-		    {CLs,LastCL} = find_clause_lines(Cs, []),
-		    %% tl(CLs) cause we know the start line already
-		    [{atom_to_list(F),A,L,LastCL} | tl(CLs)] ++
->>>>>>> efbfe960
+                                  {clause,CL,_,_,_} <- tl(CLs)],
+		    [{atom_to_list(F),A,get_line(L),get_line(LastCL)} | Clauses] ++
 			parse_preprocessed_file(Epp,File,true);
 		_ ->
 		    parse_preprocessed_file(Epp,File,InCorrectFile)
@@ -154,17 +148,11 @@
     case epp_dodger:parse_form(Epp, Location) of
 	{ok,Tree,Location1} ->
 	    try erl_syntax:revert(Tree) of
-<<<<<<< HEAD
-		{function,L,F,A,[_|C]} ->
-		    Clauses = [{clause,get_line(CL)} ||
-                                  {clause,CL,_,_,_} <- C],
-		    [{atom_to_list(F),A,get_line(L)} | Clauses] ++
-=======
-		{function,L,F,A,Cs} ->
-		    {CLs,LastCL} = find_clause_lines(Cs, []),
-		    %% tl(CLs) cause we know the start line already
-		    [{atom_to_list(F),A,L,LastCL} | tl(CLs)] ++
->>>>>>> efbfe960
+                {function,L,F,A,Cs} ->
+                    {CLs,LastCL} = find_clause_lines(Cs, []),
+                    Clauses = [{clause,get_line(CL)} ||
+                                  {clause,CL,_,_,_} <- tl(CLs)],
+                    [{atom_to_list(F),A,get_line(L),get_line(LastCL)} | Clauses] ++
 			parse_non_preprocessed_file(Epp, File, Location1);
 		_ ->
 		    parse_non_preprocessed_file(Epp, File, Location1)
