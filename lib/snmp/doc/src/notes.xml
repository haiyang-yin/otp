<?xml version="1.0" encoding="iso-8859-1" ?>
<!DOCTYPE chapter SYSTEM "chapter.dtd">

<chapter>
  <header>
    <copyright>
      <year>1996</year><year>2012</year>
      <holder>Ericsson AB. All Rights Reserved.</holder>
    </copyright>
    <legalnotice>
      The contents of this file are subject to the Erlang Public License,
      Version 1.1, (the "License"); you may not use this file except in
      compliance with the License. You should have received a copy of the
      Erlang Public License along with this software. If not, it can be
      retrieved online at http://www.erlang.org/.
    
      Software distributed under the License is distributed on an "AS IS"
      basis, WITHOUT WARRANTY OF ANY KIND, either express or implied. See
      the License for the specific language governing rights and limitations
      under the License.
    
    </legalnotice>

    <title>SNMP Release Notes</title>
    <prepared></prepared>
    <responsible></responsible>
    <docno></docno>
    <approved></approved>
    <checked></checked>
    <date></date>
    <rev></rev>
    <file>notes.xml</file>
  </header>

  <section>
    <title>SNMP Development Toolkit 4.17.3</title>

    <p>Version 4.17.3 supports code replacement in runtime from/to
      version 4.17.2, 4.17.1, 4.17, 4.16.2, 4.16.1 and 4.16.</p>

    <section>
      <title>Improvements and new features</title>
      <!--
      <p>-</p>
      -->

      <list type="bulleted">
        <item>
<<<<<<< HEAD
          <p>[agent] DoS attack using GET-BULK with large value of 
	  MaxRepetitions.
	  A preventive method has been implementing by simply 
	  limit the number of varbinds that can be included in 
	  a Get-BULK response message. This is specified by the 
	  new config option, 
	  <seealso marker="snmp_app#agent_gb_max_vbs">gb_max_vbs</seealso>. 
	  </p>
	  <p>Own Id: OTP-9700</p>
=======
          <p>[agent] Mib server cache gclimit update function incorrectly calls 
	  age update function. 
	  The gclimit update function, 
	  <seealso marker="snmpa#update_mibs_cache_gclimit">update_mibs_cache_gclimit/1</seealso>, 
	  <em>incorrectly</em> called the age update function, 
	  <seealso marker="snmpa#update_mibs_cache_age">update_mibs_cache_age/2</seealso>. </p>
	  <p>Johan Claesson</p>
          <p>Own Id: OTP-9868</p>
>>>>>>> dda02f0e
        </item>

      </list>

    </section>

    <section>
      <title>Reported Fixed Bugs and Malfunctions</title>
      <p>-</p>

      <!--
      <list type="bulleted">
        <item>
          <p>[agent] Originating discovery problems. </p>
          <p>Invalid state variable update during second stage of
            discovery causes master agent crash. </p>
          <p>Also the net_if process failed to activate socket
            ({active, once}) after first discovery response was sent. </p>
          <p>Own Id: OTP-8044</p>
          <p>Aux Id: Seq 11295</p>
        </item>

      </list>
      -->

    </section>

    <section>
      <title>Incompatibilities</title>
      <p>-</p>
    </section>

  </section> <!-- 4.17.3 -->


  <section>
    <title>SNMP Development Toolkit 4.17.2</title>

    <p>Version 4.17.2 supports code replacement in runtime from/to
      version 4.17.1, 4.17, 4.16.2, 4.16.1 and 4.16.</p>

    <section>
      <title>Improvements and new features</title>
      <!--
      <p>-</p>
      -->

      <list type="bulleted">
        <item>
          <p>[manager] It is now possible to provide an "override" value
          for community when issuing SNMP requests (see the
          <seealso marker="snmpm#sync_get">sync_get</seealso>,
          <seealso marker="snmpm#async_get">async_get</seealso>,
          <seealso marker="snmpm#sync_get_next">sync_get_next</seealso>,
          <seealso marker="snmpm#async_get_next">async_get_next</seealso>,
          <seealso marker="snmpm#sync_set">sync_set</seealso>,
          <seealso marker="snmpm#async_set">async_set</seealso>,
          <seealso marker="snmpm#sync_get_bulk">sync_get_bulk</seealso> and
          <seealso marker="snmpm#async_get_bulk">async_get_bulk</seealso>
          for more info). By "override" means that any community value
          configured when the agent was registered, is overridden by
          this value for <em>this</em> request. </p>
          <p>Own Id: OTP-9236</p>
        </item>

      </list>

    </section>

    <section>
      <title>Reported Fixed Bugs and Malfunctions</title>
      <p>-</p>

      <!--
      <list type="bulleted">
        <item>
          <p>[agent] Originating discovery problems. </p>
          <p>Invalid state variable update during second stage of
            discovery causes master agent crash. </p>
          <p>Also the net_if process failed to activate socket
            ({active, once}) after first discovery response was sent. </p>
          <p>Own Id: OTP-8044</p>
          <p>Aux Id: Seq 11295</p>
        </item>

      </list>
      -->

    </section>

    <section>
      <title>Incompatibilities</title>
      <p>-</p>
    </section>

  </section> <!-- 4.17.2 -->


  <section>
    <title>SNMP Development Toolkit 4.17.1</title>
    <p>Version 4.17.1 supports code replacement in runtime from/to
      version 4.17, 4.16.2, 4.16.1, 4.16, 4.15, 4.14 and 4.13.5.</p>

    <section>
      <title>Improvements and new features</title>
      <p>-</p> 
    </section>

    <section>
      <title>Reported Fixed Bugs and Malfunctions</title>
      <list type="bulleted">
        <item>
          <p>When the function FilterMod:accept_recv/2
             returned false the SNMP agent stopped collecting messages from UDP.</p>
          <p>Own Id: OTP-8761</p>
        </item>
      </list>
    </section>

    <section>
      <title>Incompatibilities</title>
      <p>-</p>
    </section>
  </section> <!-- 4.17.1 -->


  <section>
    <title>SNMP Development Toolkit 4.17</title>
    <p>Version 4.17 supports code replacement in runtime from/to
      version 4.16.2, 4.16.1, 4.16, 4.15, 4.14 and 4.13.5.</p>

    <section>
      <title>Improvements and new features</title>
      <!-- 
      <p>-</p> 
      -->
      <list type="bulleted">
        <item>
          <p>[agent] Added very basic support for multiple SNMPv3 
            EngineIDs in a single agent. See 
            <seealso marker="snmpa#send_notification">send_notification/7</seealso>, 
            <seealso marker="snmpa_mpd#process_packet">process_packet/7</seealso>, 
            <seealso marker="snmpa_mpd#generate_response_msg">generate_response_msg/6</seealso> or 
            <seealso marker="snmpa_mpd#generate_msg">generate_msg/6</seealso> 
            for more info. </p> 

          <p>Own Id: OTP-8478</p>
        </item>

      </list>

    </section>

    <section>
      <title>Reported Fixed Bugs and Malfunctions</title>
      <p>-</p>

      <!-- 
      <list type="bulleted">
        <item>
          <p>The config utility 
            (<seealso marker="snmp#config">snmp:config/0</seealso>)
            generated a default notify.conf 
            with a bad name for the starndard trap entry (was "stadard trap", 
            but should have been "standard trap"). This has been corrected. </p>
          <p>Kenji Rikitake</p>
          <p>Own Id: OTP-8433</p>
        </item>

      </list>
      -->

    </section>

    <section>
      <title>Incompatibilities</title>
      <p>-</p>
    </section>
  </section> <!-- 4.17 -->


  <section>
    <title>SNMP Development Toolkit 4.16.2</title>
    <p>Version 4.16.2 supports code replacement in runtime from/to
      version 4.16.1, 4.16, 4.15, 4.14 and 4.13.5.</p>

    <section>
      <title>Improvements and new features</title>
      <!-- 
      <p>-</p> 
      -->
      <list type="bulleted">
        <item>
          <p>[compiler] The SMI specifies that a table row OID should be 
            named: { &lt;tableIdentifier&gt; "1" }. </p>
	  <p>A new option has been introduced, 
            <seealso marker="snmpc#compiler_opts">relaxed_row_name_assign_check</seealso>, 
            that allows for a more liberal numbering scheme</p>
          <p>Own Id: OTP-8574</p>
        </item>

        <item>
          <p>[agent|manager] Changes to make snmp (forward) compatible with 
            the new version of the crypto application (released in R14).
            As of R14, crypto is implemented using NIFs. Also,
            the API is more strict. </p> 
          <p>Own Id: OTP-8594</p>
        </item>

        <item>
          <p>Auto [agent] Changed default value for the MIB server cache. 
            GC is now on by default. </p>
          <p>Own Id: OTP-8648</p>
        </item>

      </list>

    </section>

    <section>
      <title>Reported Fixed Bugs and Malfunctions</title>
      <!-- 
      <p>-</p>
      -->

      <list type="bulleted">
        <item>
          <p>Encode/decode of Counter64 values larger than 
	    16#7fffffffffffffff (9223372036854775807) failed. </p>
          <p>Own Id: OTP-8563</p>
        </item>

        <item>
          <p>[compiler] Fails to compile non-contiguous BITS. </p>
	  <p>Per Hedeland</p>
          <p>Own Id: OTP-8595</p>
        </item>

        <item>
          <p>[manager] Raise condition causing the manager server process to 
            crash. Unregistering an agent while traffic (set/get-operations) 
            is ongoing could cause a crash in the manager server process 
            (raise condition). </p>
          <p>Own Id: OTP-8646</p>
	  <p>Aux Id: Seq 11585</p>
        </item>

      </list>

    </section>

    <section>
      <title>Incompatibilities</title>
      <p>-</p>
    </section>
  </section> <!-- 4.16.2 -->


  <section>
    <title>SNMP Development Toolkit 4.16.1</title>
    <p>Version 4.16.1 supports code replacement in runtime from/to
      version 4.16, 4.15, 4.14 and 4.13.5.</p>

    <section>
      <title>Improvements and new features</title>
      <p>-</p> 
      <!-- 
      <list type="bulleted">
        <item>
          <p>[agent|manager] Entries in the audit trail log can now be 
            augmented by a sequence number. </p>
          <p>This is enabled by the <c>seqno</c> option, which is part of the 
            <seealso marker="snmp_config#audit_trail_log">Audit Trail Log</seealso> 
            config option. </p>
          <p>See the 
            <seealso marker="snmp_app#configuration_params">reference manual</seealso> 
            or the 
            <seealso marker="snmp_config#configuration_params">Configuring the application</seealso> 
            chapter of the User's Guide for further info. </p> 

          <p>Own Id: OTP-8395</p>
        </item>

      </list>
      -->

    </section>

    <section>
      <title>Reported Fixed Bugs and Malfunctions</title>
      <!-- 
      <p>-</p>
      -->

      <list type="bulleted">
        <item>
          <p>[manager] Fixed an upgrade/downgrade problem. </p>
          <p>Upgrade/downgrade from/to 4.13.5 did not work for the net-if 
            process. This has now been fixed. </p>
          <p>Own Id: OTP-8481</p>
        </item>

        <item>
          <p>[agent] A minor mnesia related performance improvement. </p>
          <p>Own Id: OTP-8480</p>
        </item>

      </list>

    </section>

    <section>
      <title>Incompatibilities</title>
      <p>-</p>
    </section>
  </section> <!-- 4.16.1 -->


  <section>
    <title>SNMP Development Toolkit 4.16</title>
    <p>Version 4.16 supports code replacement in runtime from/to
      version 4.15, 4.14 and 4.13.5.</p>

    <section>
      <title>Improvements and new features</title>
      <!-- 
      <p>-</p> 
      -->
      <list type="bulleted">
        <item>
          <p>[agent|manager] Entries in the audit trail log can now be 
            augmented by a sequence number. </p>
          <p>This is enabled by the <c>seqno</c> option, which is part of the 
            <seealso marker="snmp_config#audit_trail_log">Audit Trail Log</seealso> 
            config option. </p>
          <p>See the 
            <seealso marker="snmp_app#configuration_params">reference manual</seealso> 
            or the 
            <seealso marker="snmp_config#configuration_params">Configuring the application</seealso> 
            chapter of the User's Guide for further info. </p> 

          <p>Own Id: OTP-8395</p>
        </item>

      </list>

    </section>

    <section>
      <title>Reported Fixed Bugs and Malfunctions</title>
      <!-- 
      <p>-</p>
      -->

      <list type="bulleted">
        <item>
          <p>[manager] Registration of agents using the config file, 
            <seealso marker="snmp_manager_config_files#agents">agents.conf</seealso>, 
            does not work. This has now been corrected. </p>
          <p>Per Hedeland</p>
          <p>Own Id: OTP-8442</p>
        </item>

        <item>
          <p>The config utility 
            (<seealso marker="snmp#config">snmp:config/0</seealso>)
            generated a default notify.conf 
            with a bad name for the starndard trap entry (was "stadard trap", 
            but should have been "standard trap"). This has been corrected. </p>
          <p>Kenji Rikitake</p>
          <p>Own Id: OTP-8433</p>
        </item>

      </list>

    </section>

    <section>
      <title>Incompatibilities</title>
      <p>-</p>
    </section>
  </section> <!-- 4.16 -->


  <section>
    <title>SNMP Development Toolkit 4.15</title>

    <p>Version 4.15 supports code replacement in runtime from/to
      version 4.14 and 4.13.5.</p>

    <section>
      <title>Improvements and new features</title>
      <!-- 
      <p>-</p> 
      -->

      <list type="bulleted">
        <item>
          <p>The documentation is now built with open source tools 
            (<em>xsltproc</em> and <em>fop</em>) that exists on most 
            platforms. One visible change is that the frames are removed.</p>
          <p>Own Id: OTP-8249</p>
        </item>

      </list>

    </section>

    <section>
      <title>Reported Fixed Bugs and Malfunctions</title>
      <!-- 
      <p>-</p>
      -->
      <list type="bulleted">
        <item>
          <p>[manager] When information from an unknown agent is received,
            it was previously delivered to the default user via calls to all
            the functions of the callback API depending on the info type
            (<c>pdu</c>, <c>trap</c>, <c>report</c> or <c>inform</c>). 
            The problem was that the <c>TargetName</c> argument was useless 
            in this case (only an already known agent has a known/valid 
            <c>TargetName</c>, but the <c>TargetName</c> used in these calls
            was generated "on the fly"). </p>
          <p>This has now been changed so that when a message is received 
            from an unknown agent, then only 
            <seealso marker="snmpm_user#handle_agent">handle_agent</seealso>
            (for the default user) is called, but now this call also has a 
            <c>Type</c> argument, which is 
            <c>pdu | trap | report | inform</c>, depending on what kind of 
            message was actually received, thus making it possible for the 
            user to properly analyze the data received. </p>
	  <p>To handle this, the 
            <seealso marker="snmpm_user">snmpm_user</seealso> behaviour has 
            been updated. </p>
	  <p>*** POTENTIAL INCOMPATIBILITY ***</p>
          <p>Own Id: OTP-8229</p>
	  <!-- <p>Aux Id: Seq 11312</p> -->
        </item>

      </list>

    </section>

  </section> <!-- 4.15 -->


  <section>
    <title>SNMP Development Toolkit 4.14</title>

    <p>Version 4.14 supports code replacement in runtime from/to
      version 4.13.5, 4.13.4, 4.13.3, 4.13.2, 4.13.1 and 4.13.</p>

    <section>
      <title>Improvements and new features</title>
      <!-- 
      <p>-</p> 
      -->

      <list type="bulleted">
        <item>
          <p>[compiler] Include object- and notification groups in the 
            compiled mib.
            This will make it possible to import groups from other mibs. </p>
          <p>Also the SNMPv2-MIB-file has been updated to a more
            up-to-date version. </p>
          <p>Own Id: OTP-8223</p>
	  <!-- <p>Aux Id: Seq 11383</p> -->
        </item>

        <item>
          <p>[manager] Added support for message filtering in the
            network interface module provided with the application.
            The component that actually make the filter decisions
            is the network interface filter module. This module
            must implement the 
            <seealso marker="snmpm_network_interface_filter">network interface filter behaviour</seealso>
            for message filtering.
            See also the Configuring chapter of
            the User's Guide to see how to configure this feature. </p>
          <p>See the 
            <seealso marker="snmp_app#configuration_params">configuration</seealso> 
            chapter for more info about the filter options.</p>
          <p>Own Id: OTP-8228</p>
	  <p>Aux Id: Seq 11411</p>
        </item>

        <item>
          <p>The MIBs delivered as part of the application is now
            also available as man pages, section 7. </p>
          <p>Own Id: OTP-8237</p>
	  <!-- <p>Aux Id: Seq 11383</p> -->
        </item>

      </list>

    </section>

    <section>
      <title>Reported Fixed Bugs and Malfunctions</title>
      <p>-</p>

      <!-- 
      <list type="bulleted">
        <item>
          <p>[agent] The main agent type header file contained some miss-information 
            regarding the type of the entrytype field of the me-record, causing 
            unneccessary confusion.</p>
          <p>Own Id: OTP-8116</p>
	  <p>Aux Id: Seq 11312</p>
        </item>

      </list>
      -->

    </section>

    <section>
      <title>Incompatibilities</title>
      <p>-</p>
    </section>
  </section> <!-- 4.14 -->


  <section>
    <title>SNMP Development Toolkit 4.13.5</title>

    <p>Version 4.13.5 supports code replacement in runtime from/to
      version 4.13.4, 4.13.3, 4.13.2, 4.13.1 and 4.13.</p>

    <section>
      <title>Improvements and new features</title>
      <!-- 
      <p>-</p> 
      -->

      <list type="bulleted">
        <item>
          <p>[agent] Improved the cache handling of the mib server. </p>
          <p>A number of new functions and config options for the mib server
            cache has been added. </p>
          <p>See 
            <seealso marker="snmpa#invalidate_mibs_cache">invalidate_mibs_cache/0,1</seealso>, 
            <seealso marker="snmpa#enable_mibs_cache">enable_mibs_cache/0,1</seealso>, 
            <seealso marker="snmpa#disable_mibs_cache">disable_mibs_cache/0,1</seealso>, 
            <seealso marker="snmpa#gc_mibs_cache">gc_mibs_cache/0,1,2,3</seealso>, 
            <seealso marker="snmpa#enable_mibs_cache_autogc">enable_mibs_cache_autogc/0,1</seealso>, 
            <seealso marker="snmpa#disable_mibs_cache_autogc">disable_mibs_cache_autogc/0,1</seealso>, 
            <seealso marker="snmpa#update_mibs_cache_age">update_mibs_cache_age/1,2</seealso> and 
            <seealso marker="snmpa#update_mibs_cache_gclimit">update_mibs_cache_gclimit/1,2</seealso> for more info. </p>
          <p>See also the 
            <seealso marker="snmp_app#configuration_params">configuration</seealso> 
            chapter for more info about the mib server cache options.</p>
          <p>Own Id: OTP-8182</p>
	  <p>Aux Id: Seq 11383</p>
        </item>

        <item>
          <p>[agent] A manager could no longer use the SNMPv3 user "initial" 
            as this was interpretated as the first step of the discovery. </p>
          <p>Introduced a new terminating option, <c>trigger_username</c> to
            make it possible to configure the username the agent reacts to. 
            Default is <c>""</c>. </p>
          <p>See the 
            <seealso marker="snmp_app#configuration_params">configuration</seealso> 
            chapter for more info about the discovery options.</p>
          <p>Own Id: OTP-8120</p>
	  <p>Aux Id: Seq 11361</p>
        </item>

      </list>

    </section>

    <section>
      <title>Reported Fixed Bugs and Malfunctions</title>
      <!-- 
      <p>-</p>
      -->
      <list type="bulleted">
        <item>
          <p>[agent] The main agent type header file contained some miss-information 
            regarding the type of the entrytype field of the me-record, causing 
            unneccessary confusion.</p>
          <p>Own Id: OTP-8116</p>
	  <p>Aux Id: Seq 11312</p>
        </item>

      </list>

    </section>

    <section>
      <title>Incompatibilities</title>
      <p>-</p>
    </section>
  </section> <!-- 4.13.5 -->


  <section>
    <title>SNMP Development Toolkit 4.13.4</title>

    <p>Version 4.13.4 supports code replacement in runtime from/to
      version 4.13.3, 4.13.2, 4.13.1 and 4.13.</p>

    <section>
      <title>Improvements and new features</title>
      <p>-</p> 

      <!-- 
      <list type="bulleted">
        <item>
          <p>[agent] Support for the discovery process. </p>
          <p>The agent can both initiate discovery itself (see the
            <seealso marker="snmp_agent_funct_descr#discovery">discovery</seealso> chapter
            for more info) and respond to discovery initiated by a manager.</p>
          <p>Own Id: OTP-7571</p>
	  <p>Aux Id: Seq 11053</p>
        </item>

      </list>
      -->

    </section>

    <section>
      <title>Reported Fixed Bugs and Malfunctions</title>
      <!-- 
      <p>-</p>
      -->
      <list type="bulleted">
        <item>
          <p>[agent] Originating discovery problems. </p>
          <p>Invalid state variable update during second stage of 
            discovery causes master agent crash. </p>
          <p>Also the net_if process failed to activate socket 
            ({active, once}) after first discovery response was sent. </p>
          <p>Own Id: OTP-8044</p>
	  <p>Aux Id: Seq 11295</p>
        </item>

        <item>
          <p>[agent] Terminating discovery problem. </p>
          <p>The reply to the second stage request should include a 
            varbind with <c>usmStatsNotInTimeWindows</c>.</p>
          <p>Own Id: OTP-8062</p>
	  <p>Aux Id: Seq 11318</p>
        </item>

        <item>
          <p>[agent] Originating discovery improvement. </p>
          <p>Added the ExtraInfo argument to the 
            <seealso marker="snmpa#discovery">discovery</seealso> function. 
            This argument will be passed on to the stage1_finish callback
            function. Also, the 
            <seealso marker="snmpa#discovery">discovery</seealso> function 
            will now always return <c>{ok, ManagerEngineID}</c> on successful 
            discovery. </p>
          <p>The <seealso marker="snmpa_discovery_handler">discovery handler</seealso> 
            behaviour updated accordingly. </p>
          <p>Own Id: OTP-8098</p>
	  <p>Aux Id: Seq 11346</p>
        </item>

      </list>

    </section>

    <section>
      <title>Incompatibilities</title>
      <p>-</p>
    </section>
  </section> <!-- 4.13.4 -->


  <section>
    <title>SNMP Development Toolkit 4.13.3</title>

    <p>Version 4.13.3 supports code replacement in runtime from/to
      version 4.13.2, 4.13.1 and 4.13.</p>

    <section>
      <title>Improvements and new features</title>
      <p>-</p> 

      <!-- 
      <list type="bulleted">
        <item>
          <p>[agent] Support for the discovery process. </p>
          <p>The agent can both initiate discovery itself (see the
            <seealso marker="snmp_agent_funct_descr#discovery">discovery</seealso> chapter
            for more info) and respond to discovery initiated by a manager.</p>
          <p>Own Id: OTP-7571</p>
	  <p>Aux Id: Seq 11053</p>
        </item>

      </list>
      -->

    </section>

    <section>
      <title>Reported Fixed Bugs and Malfunctions</title>
      <!-- 
      <p>-</p>
      -->
      <list type="bulleted">
        <item>
          <p>[manager] A request for an oid of type BITS was actually
            returned as OCTET STRING. </p>
          <p>Values of type BITS are encoded as OCTET STRING,
            which makes it impossible for the decoder to know that 
            they should really be of type BITS. 
            Instead, this has to be done higher up in the stack, where 
            there is knowledge of the MIB (assuming that the mib has 
            been loaded, there is info about the type of the mibentry). </p>
          <p>This problem has now been fixed, but requires that the MIB 
            defining this mib-entry is loaded! </p>
          <p>The utility function 
            <seealso marker="snmpm#oid_to_type">oid_to_type</seealso>
            has been added, for debug purpose. </p>
          <p>The utility function(s)  
            <seealso marker="snmp#octet_string_to_bits">octet_string_to_bits</seealso>
            and 
            <seealso marker="snmp#bits_to_octet_string">bits_to_octet_string</seealso>
            has also been added. These can be used if the user prefers to 
            handle the conversion on their own. </p>
          <p>Own Id: OTP-8015</p>
	  <p>Aux Id: Seq 11285</p>
        </item>

        <item>
          <p>[agent] Fixed some issues with the discovery handling. </p>
          <p>Changed the API of the 
            <seealso marker="snmpa#discovery">discovery</seealso>
            function to solve some 
            of these problems. </p>
          <p>Introduced various options for controlling the discovery
            process. See the 
            <seealso marker="snmp_app#configuration_params">configuration</seealso> 
            chapter for more info about the discovery options.</p>
          <p>Own Id: OTP-8020</p>
	  <p>Aux Id: Seq 11295</p>
        </item>

      </list>

    </section>

    <section>
      <title>Incompatibilities</title>
      <p>-</p>
    </section>
  </section> <!-- 4.13.3 -->


  <section>
    <title>SNMP Development Toolkit 4.13.2</title>

    <p>Version 4.13.2 supports code replacement in runtime from/to
      version 4.13.1 and 4.13.</p>

    <section>
      <title>Improvements and new features</title>
      <p>-</p> 

      <!-- 
      <list type="bulleted">
        <item>
          <p>[agent] Support for the discovery process. </p>
          <p>The agent can both initiate discovery itself (see the
            <seealso marker="snmp_agent_funct_descr#discovery">discovery</seealso> chapter
            for more info) and respond to discovery initiated by a manager.</p>
          <p>Own Id: OTP-7571</p>
	  <p>Aux Id: Seq 11053</p>
        </item>

      </list>
      -->

    </section>

    <section>
      <title>Reported Fixed Bugs and Malfunctions</title>
      <!-- 
      <p>-</p>
      -->
      <list type="bulleted">
        <item>
          <p>[manager] Failure during downed user cleanup.
            As part of the cleanup after a crashed user,
            the manager attempts to unregister the agents
            registered by this user. This however failed,
            causing a server crash. </p>
          <p>Own Id: OTP-7961</p>
	  <p>Aux Id: Seq 11275</p>
        </item>

        <item>
          <p>[manager] Incorrectly documented value type for 
            IpAddress (ip). The value type for IpAddress is
            documented as ip but is actually ia. The value type
            ip has been added. The old (not documented) value
            type ia still works. </p>
          <p>Own Id: OTP-7977</p>
	  <p>Aux Id: Seq 11279</p>
        </item>

        <item>
          <p>[manager] EngineId lookup fails when using version-3. </p>
          <p>Own Id: OTP-7983</p>
	  <p>Aux Id: Seq 11275</p>
        </item>

        <item>
          <p>[agent] As of version 4.13 the possible return values
            of the function 
            <seealso marker="snmpa_mpd#process_packet">snmpa_mpd:process_packet/4</seealso> 
            changed, but this was not documented. </p>
          <p>Own Id: OTP-7989</p>
	  <p>Aux Id: Seq 11275</p>
        </item>

      </list>

    </section>

    <section>
      <title>Incompatibilities</title>
      <p>-</p>
    </section>
  </section> <!-- 4.13.2 -->

  <section>
    <title>SNMP Development Toolkit 4.13.1</title>

    <p>Version 4.13.1 supports code replacement in runtime from/to
      version 4.13.</p>

    <section>
      <title>Improvements and new features</title>
      <p>-</p> 

      <!-- 
      <list type="bulleted">
        <item>
          <p>[agent] Support for the discovery process. </p>
          <p>The agent can both initiate discovery itself (see the
            <seealso marker="snmp_agent_funct_descr#discovery">discovery</seealso> chapter
            for more info) and respond to discovery initiated by a manager.</p>
          <p>Own Id: OTP-7571</p>
	  <p>Aux Id: Seq 11053</p>
        </item>

      </list>
      -->

    </section>

    <section>
      <title>Reported Fixed Bugs and Malfunctions</title>
      <!-- 
      <p>-</p>
      -->
      <list type="bulleted">
        <item>
          <p>[manager] Registration of users had some issues. </p>
          <p>Not all of the registration functions where actually exported
            (<seealso marker="snmpm#register_user">register_user/4</seealso> 
            and
            <seealso marker="snmpm#register_user_monitor">register_user_monitor/4</seealso>). 
            This has now been fixed. </p>
          <p>Also, the registration did not succeed unless
            user implemented the *new* behaviour. This has now
            also been fixed (registration succeeds if the user
            implements either the new (i.e. updated 
            <seealso marker="snmpm_user">snmpm_user</seealso>) 
            or the old user behaviour (<c>snmpm_user_old</c>)). </p>
          <p>Own Id: OTP-7902</p>
	  <p>Aux Id: Seq 11240</p>
        </item>

      </list>

    </section>

    <section>
      <title>Incompatibilities</title>
      <p>-</p>
    </section>
  </section> <!-- 4.13.1 -->

  <section>
    <title>SNMP Development Toolkit 4.13</title>
<!--
    <p>Version 4.13 supports code replacement in runtime from/to
      version 4.12.1.</p>
-->

    <section>
      <title>Improvements and new features</title>
      <!-- 
      <p>-</p> 
      -->
      <list type="bulleted">
        <item>
          <p>[agent] Support for the discovery process. </p>
          <p>The agent can both initiate discovery itself (see the
            <seealso marker="snmp_agent_funct_descr#discovery">discovery</seealso> chapter
            for more info) and respond to discovery initiated by a manager.</p>
          <p>Own Id: OTP-7571</p>
	  <p>Aux Id: Seq 11053</p>
        </item>

      </list>

    </section>

    <section>
      <title>Reported Fixed Bugs and Malfunctions</title>
      <!-- 
      <p>-</p>
      -->
      <list type="bulleted">
        <item>
          <p>[agent] Unnecessary use of math:pow/2 could cause problems
            on systems without floating point support. </p>
          <p>Per Hedeland</p>
          <p>Own Id: OTP-7735</p>
	  <!-- <p>Aux Id: Seq 10966</p> -->
        </item>

        <item>
          <p>[manager] A major flaw was discovered with the agent handling. </p>
          <p>First, <c>TargetName</c> was never used as intended, as a unique
            identifier for the target (agent in this case). </p>
          <p>Second, <c>TargetName</c> had a <em>default value</em>, which meant 
            that several agents could have the same <c>TargetName</c>, causing
            unpredictable behaviour in the manager. </p>
          <p>Third, <c>EngineID</c> was not a mandatory config option and had
            furthermore also a <em>default value</em>. </p>

          <p>These problems has been solved in the following way: </p>
          <p>First, a new set of api functions has been introduced (and documented):
            <seealso marker="snmpm#register_user">register_user/4</seealso>,
            <seealso marker="snmpm#register_user_monitor">register_user_monitor/4</seealso>,
            <seealso marker="snmpm#register_agent">register_agent/3</seealso>,
            <seealso marker="snmpm#unregister_agent">unregister_agent/2</seealso>,
            <seealso marker="snmpm#agent_info">agent_info/2</seealso>,
            <seealso marker="snmpm#update_agent_info">update_agent_info/4</seealso>,
            <seealso marker="snmpm#sync_get">sync_get/3,4,5,6</seealso>,
            <seealso marker="snmpm#async_get">async_get/3,4,5,6</seealso>,
            <seealso marker="snmpm#sync_get_next">sync_get_next/3,4,5,6</seealso>,
            <seealso marker="snmpm#async_get_next">async_get_next/3,4,5,6</seealso>,
            <seealso marker="snmpm#sync_set">sync_set/3,4,5,6</seealso>,
            <seealso marker="snmpm#async_set">async_set/3,4,5,6</seealso>,
            <seealso marker="snmpm#sync_get_bulk">sync_get_bulk/5,6,7,8</seealso> and
            <seealso marker="snmpm#async_get_bulk">async_get_bulk/5,6,7,8</seealso> 
            that all use <c>TargetName</c> (and not, as previously, <c>Addr</c>
            and <c>Port</c>) to identify the agent (also the return value of 
            <seealso marker="snmpm#which_agents">which_agents</seealso> has 
            been changed). </p> 
          <p>Second, for backward compatibility, the old functions still 
            exist, but are no longer documented and are now wrappers for the 
            new functions, including erroneous default value for EngineID and 
            all. The TargetName is however generated from the provided 
            <c>Addr</c>, <c>Port</c> and <c>Version</c> config options. </p>
           <p>Third, the behaviour of the 
             <seealso marker="snmpm_user">SNMP manager user</seealso> has
             been changed to reflect this, i.e. 
             <seealso marker="snmpm_user#handle_pdu">handle_pdu/4</seealso>,
             <seealso marker="snmpm_user#handle_trap">handle_trap/3</seealso>,
             <seealso marker="snmpm_user#handle_inform">handle_inform/3</seealso>, 
             <seealso marker="snmpm_user#handle_report">handle_report/3</seealso> 
             and the return-value of 
             <seealso marker="snmpm_user#handle_agent">handle_agent/4</seealso>.
             The old (non-documented) callback-functions (using Addr and Port) 
             will still be called if the agent was registered using the old 
             registration functions. </p>
          
          <p>Own Id: OTP-7836</p>
	  <!-- <p>Aux Id: Seq 10966</p> -->
        </item>

      </list>

    </section>

    <section>
      <title>Incompatibilities</title>
      <p>-</p>
    </section>
  </section> <!-- 4.13 -->

  <section>
    <title>SNMP Development Toolkit 4.12.2</title>
    <p>Version 4.12.2 supports code replacement in runtime from/to
      version 4.12.1, 4.12, 4.11.2, 4.11.1 and 4.11.</p>

    <section>
      <title>Improvements and new features</title>
      <p>-</p> 
      <!-- 
      <list type="bulleted">
        <item>
        <item>
          <p>[agent] Improvement of the inform reporting.
            It was previously not certain how many acks an
            application received, 0, 1 or 2. This has now been
            fixed, so that only 1 (one) ack is issued. </p> 
          <p>Per Hedeland</p>
          <p>Own Id: OTP-7525</p>
        </item>

      </list>
      -->

    </section>

    <section>
      <title>Reported Fixed Bugs and Malfunctions</title>
      <!-- 
      <p>-</p>
      -->
      <list type="bulleted">
        <item>
          <p>[agent] Bad session cache (usm+camv-info) invalidation 
            could cause user crash, through call(s) to (a number of) 
            MIB API function(s) (undefined function). </p>
          <p>Own Id: OTP-7868</p>
	  <!-- <p>Aux Id: Seq 11124</p> -->
        </item>

      </list>

    </section>

    <section>
      <title>Incompatibilities</title>
      <p>-</p>
    </section>
  </section> <!-- 4.12.2 -->

  <section>
    <title>SNMP Development Toolkit 4.12.1</title>
    <p>Version 4.12.1 supports code replacement in runtime from/to
      version 4.12, 4.11.2, 4.11.1 and 4.11.</p>

    <section>
      <title>Improvements and new features</title>
      <p>-</p> 
      <!-- 
      <list type="bulleted">
        <item>
        <item>
          <p>[agent] Improvement of the inform reporting.
            It was previously not certain how many acks an
            application received, 0, 1 or 2. This has now been
            fixed, so that only 1 (one) ack is issued. </p> 
          <p>Per Hedeland</p>
          <p>Own Id: OTP-7525</p>
        </item>

      </list>
      -->

    </section>

    <section>
      <title>Reported Fixed Bugs and Malfunctions</title>
      <!-- 
      <p>-</p>
      -->
      <list type="bulleted">
        <item>
          <p>Logging of messages with the GetBulk-request PDU
            incorrectly produced an erroneous entry in the
            log: "An error occurred". </p>
          <p>The reason for this was that the PDU-fields
            error_status and error_index is re-used for
            Non-repeaters and Max-repetitions for
            GetBulk-request PDUs, but this was not handled
            by the logging code. </p>
          <p>Own Id: OTP-7695</p>
	  <p>Aux Id: Seq 11124</p>
        </item>

        <item>
          <p>[agent] An attempt to set the row status to active for an 
            notReady table row, could result in an "inconsistentValue" 
            error. </p>
          <p>The same problem existed when attempting to set row status 
            to notInService for a row in notReady. </p>
          <p>Serge Aleynikov</p>
          <p>Own Id: OTP-7698</p>
	  <!-- <p>Aux Id: Seq 10966</p> -->
        </item>

      </list>

    </section>

    <section>
      <title>Incompatibilities</title>
      <p>-</p>
    </section>
  </section> <!-- 4.12.1 -->

  <section>
    <title>SNMP Development Toolkit 4.12</title>
    <p>Version 4.12 supports code replacement in runtime from/to
      version 4.11.2, 4.11.1 and 4.11.</p>

    <section>
      <title>Improvements and new features</title>
      <!-- 
      <p>-</p> 
      -->
      <list type="bulleted">
        <item>
          <p>[agent] A simple lookup cache has been added to improve 
            the mib server lookup performance. </p>
          <p>This can be disabled with the mib_server 
            <seealso marker="snmp_app">cache</seealso> option. </p> 
          <p>Own Id: OTP-7346</p>
        </item>

        <item>
          <p>[agent] Improvement of the inform reporting.
            It was previously not certain how many acks an
            application received, 0, 1 or 2. This has now been
            fixed, so that only 1 (one) ack is issued. </p> 
          <p>Per Hedeland</p>
          <p>Own Id: OTP-7525</p>
        </item>

      </list>

    </section>

    <section>
      <title>Reported Fixed Bugs and Malfunctions</title>
      <p>-</p>
      <!-- 
      <list type="bulleted">
        <item>
          <p>[manager] Encryption error when attempting to send
            version 3 inform-requests. </p>
          <p>Own Id: OTP-7432</p>
	  <p>Aux Id: Seq 10966</p>
        </item>

      </list>
      -->

    </section>

    <section>
      <title>Incompatibilities</title>
      <p>-</p>
    </section>
  </section> <!-- 4.12 -->

  <section>
    <title>SNMP Development Toolkit 4.11.2</title>
    <p>Version 4.11.2 supports code replacement in runtime from/to
      version 4.11.1 and 4.11. </p>

    <section>
      <title>Improvements and new features</title>
      <p>-</p> 
      <!-- 
      <list type="bulleted">
        <item>
	  <p>Added utility functions for transforming DateAndTime
            as [int()] to strings; 
            <seealso marker="snmp#dat2s">date_and_time_to_string/2</seealso>
            and  
            <seealso marker="snmp#dat2s2">date_and_time_to_string2/1</seealso>. </p>
          <p>Also added new validation function 
            <seealso marker="snmp#vdat">validate_date_and_time/2</seealso>. </p>
	  <p>Own Id: OTP-7412</p>
	  <p>Aux Id: Seq 10987</p>
        </item>
      </list>
      -->
    </section>

    <section>
      <title>Reported Fixed Bugs and Malfunctions</title>
      <!-- 
      <p>-</p>
      -->
      <list type="bulleted">
        <item>
          <p>[manager] Erroneous engine-id check when receiving version 3 
            informs. </p>
          <p>Own Id: OTP-7570</p>
	  <p>Aux Id: Seq 11060</p>
        </item>

        <item>
	  <p>Receiving an snmp message with a very large version
            number could cause the erlang node to run out of
            memory and consequently crash. </p>
          <p>The standard specifies the snmp version as an
            (unlimited) INTEGER, but today only
            0 (version 1), 1 (version 2) and 3 (version 3) is
            actually used. So, when decoding a message, a limit
            has been put on the snmp version integer in order
            to not allow this kind of a problem. </p>
	  <p>Own Id: OTP-7575</p>
	  <p>Aux Id: Seq 11064</p>
        </item>

      </list>
    </section>

    <section>
      <title>Incompatibilities</title>
      <p>-</p>
    </section>
  </section> <!-- 4.11.2 -->


  <section>
    <title>SNMP Development Toolkit 4.11.1</title>
    <p>Version 4.11.1 supports code replacement in runtime from/to
      version 4.11.</p>

    <section>
      <title>Improvements and new features</title>
      <!-- 
      <p>-</p> 
      -->
      <list type="bulleted">
        <item>
          <p>[compiler] The MIB compiler did not retrieve the REFERENCE part
            of a SNMP MIB definition. </p>
          <p>This problem has been partly solved. For SNMP tables, 
            the assocList field of the tables mib-entry record now contains 
            this info (as <c>{reference, string()}</c>), <em>if</em> the 
            MIB was compiled with the compiler option <em>+reference</em>. </p>
          <p>This solution is temporary, until such time as a permanent
            solution (and probably not backward compatible) is devised, which
            retrieves and stores all REFERENCE part(s) of a MIB. </p>
          <p>See the 
            <seealso marker="snmpc#compiler_opts">compiler options</seealso> 
            for more info. </p> 

          <p>Serge Aleynikov</p>
          <p>Own Id: OTP-7426</p>
        </item>

        <item>
	  <p>Added utility functions for transforming DateAndTime
            as [int()] to strings; 
            <seealso marker="snmp#dat2s">date_and_time_to_string/2</seealso>
            and  
            <seealso marker="snmp#dat2s2">date_and_time_to_string2/1</seealso>. </p>
          <p>Also added new validation function 
            <seealso marker="snmp#vdat">validate_date_and_time/2</seealso>. </p>
	  <p>Own Id: OTP-7412</p>
	  <p>Aux Id: Seq 10987</p>
        </item>

      </list>

    </section>

    <section>
      <title>Reported Fixed Bugs and Malfunctions</title>
      <!-- 
      <p>-</p>
      -->
      <list type="bulleted">
        <item>
          <p>[manager] Encryption error when attempting to send
            version 3 inform-requests. </p>
          <p>Own Id: OTP-7432</p>
	  <p>Aux Id: Seq 10966</p>
        </item>

      </list>
    </section>

    <section>
      <title>Incompatibilities</title>
      <p>-</p>
    </section>
  </section> <!-- 4.11.1 -->

  <section>
    <title>SNMP Development Toolkit 4.11</title>
    <p>Version 4.11 supports code replacement in runtime from/to
      version 4.10.3, 4.10.2, 4.10.1 and 4.10.</p>

    <section>
      <title>Improvements and new features</title>
      <!-- 
      <p>-</p> 
      -->
      <list type="bulleted">
        <item>
          <p>[agent] Performance improvements in the case when an SNMP 
            manager performs an snmpwalk. </p>
          <p>Martin Bj&ouml;rklund</p>
          <p>Own Id: OTP-7201</p>
        </item>

        <item>
          <p>The API for sending inform(s) has been improved. Also
            the documentation has been corrected and updated. See 
            <seealso marker="snmpa#send_notification">snmpa:send_notification</seealso> and 
            <seealso marker="snmpa_notification_delivery_info_receiver">snmpa_notification_delivery_info_receiver</seealso> 
            for more info.</p>
          <p>Own Id: OTP-7287</p>
          <p>Aux Id: Seq 10926</p>
        </item>

        <item>
	  <p>[agent] Performance of the internal database (local-db) 
           has been improved.</p>
	  <p>Own Id: OTP-7319</p>
	  <p>Aux Id: Seq 10942</p>
        </item>

        <item>
	  <p>[agent] Added utility functions,
            <seealso marker="snmpa#restart_worker">snmpa:restart_worker/0,1</seealso> and 
            <seealso marker="snmpa#restart_set_worker">snmpa:restart_set_worker/0,1</seealso>, 
            for restarting the agent worker processes (in case the agent is
            multi-threaded).</p>
	  <p>Own Id: OTP-7369</p>
        </item>

        <item>
	  <p>Add utility function to 
            <seealso marker="snmp#read_mib">read</seealso> 
            a compiled mib. </p>
	  <p>Own Id: OTP-7371</p>
        </item>

      </list>
    </section>

    <section>
      <title>Reported Fixed Bugs and Malfunctions</title>
      <!-- 
      <p>-</p>
      -->
      <list type="bulleted">
        <item>
          <p>[manager] Encryption error when attempting to send
            version 3 inform-requests. </p>
          <p>Own Id: OTP-7377</p>
	  <p>Aux Id: Seq 10966</p>
        </item>

      </list>
    </section>

    <section>
      <title>Incompatibilities</title>
      <p>-</p>
    </section>
  </section> <!-- 4.11 -->

  <!-- section>
    <title>Release notes history</title>
    <p>For information about older versions see
      <url href="part_notes_history_frame.html">release notes history</url>.</p>
  </section -->
</chapter>
<|MERGE_RESOLUTION|>--- conflicted
+++ resolved
@@ -46,7 +46,6 @@
 
       <list type="bulleted">
         <item>
-<<<<<<< HEAD
           <p>[agent] DoS attack using GET-BULK with large value of 
 	  MaxRepetitions.
 	  A preventive method has been implementing by simply 
@@ -56,7 +55,9 @@
 	  <seealso marker="snmp_app#agent_gb_max_vbs">gb_max_vbs</seealso>. 
 	  </p>
 	  <p>Own Id: OTP-9700</p>
-=======
+        </item>
+
+        <item>
           <p>[agent] Mib server cache gclimit update function incorrectly calls 
 	  age update function. 
 	  The gclimit update function, 
@@ -65,7 +66,6 @@
 	  <seealso marker="snmpa#update_mibs_cache_age">update_mibs_cache_age/2</seealso>. </p>
 	  <p>Johan Claesson</p>
           <p>Own Id: OTP-9868</p>
->>>>>>> dda02f0e
         </item>
 
       </list>
