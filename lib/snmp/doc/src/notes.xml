<?xml version="1.0" encoding="utf-8" ?>
<!DOCTYPE chapter SYSTEM "chapter.dtd">

<chapter>
  <header>
    <copyright>
      <year>1996</year><year>2013</year>
      <holder>Ericsson AB. All Rights Reserved.</holder>
    </copyright>
    <legalnotice>
      The contents of this file are subject to the Erlang Public License,
      Version 1.1, (the "License"); you may not use this file except in
      compliance with the License. You should have received a copy of the
      Erlang Public License along with this software. If not, it can be
      retrieved online at http://www.erlang.org/.
    
      Software distributed under the License is distributed on an "AS IS"
      basis, WITHOUT WARRANTY OF ANY KIND, either express or implied. See
      the License for the specific language governing rights and limitations
      under the License.
    
    </legalnotice>

    <title>SNMP Release Notes</title>
    <prepared></prepared>
    <responsible></responsible>
    <docno></docno>
    <approved></approved>
    <checked></checked>
    <date></date>
    <rev></rev>
    <file>notes.xml</file>
  </header>


  <section>
    <title>SNMP Development Toolkit 4.25</title>
    <p>Version 4.25 supports code replacement in runtime from/to
<<<<<<< HEAD
    version 4.24.2, 4.24.1, 4.24, 4.23.1 and 4.23. </p>
=======
    version 2.24.2, 4.24.1, 4.24, 4.23.1 and 4.23. </p>
>>>>>>> 08b6fcf4

    <section>
      <title>Improvements and new features</title>
<!--
      <p>-</p>
-->

      <list type="bulleted">
        <item>
<<<<<<< HEAD
          <p>[agent] Enable SNMP to create missing database directories. </p>
	  <p>Add 
	  <seealso marker="snmp_app#db_init_error">
	  {db_init_error, create_db_and_dir}</seealso> option to SNMP 
	  <seealso marker="snmp_app#manager_opts_and_types">manager</seealso> 
	  and
	  <seealso marker="snmp_app#agent_opts_and_types">agent</seealso>. 
	  This allows them to create any missing parent directories for
	  <c>db_dir</c>, rather than treating any missing directories 
	  as a fatal error.
	  The default for <c>db_init_error</c>, which is <c>terminate</c>, 
	  is unchanged. </p>
	  <p>Steve Vinoski</p>
          <p>Own Id: OTP-11352</p>
        </item>

        <item>
          <p>[manager] Improved handling of unexpected return values from
	  <seealso marker="snmpm_user">snmpm_user</seealso>
	  callback functions. </p>
	  <p>Violations of the documented API (crashes or invalid return 
	  values) will now result in an error message. </p>
          <p>Own Id: OTP-11307</p>
=======
          <p>Add (atl) log conversion block option. </p>
	  <p>It is now possible to request that the Audit Trail Log should
	  be blocked during conversion (<c>log_to_txt</c> or <c>log_to_io</c>). 
	  This could be usefull when coverting a large log (when there is
	  a chance it may otherwise wrap during conversion). </p>
	  <p>See 
	  agent 
	  <seealso marker="snmpa#log_to_txt">log_to_txt</seealso> and
	  <seealso marker="snmpa#log_to_io">log_to_io</seealso> and also 
	  manager 
	  <seealso marker="snmpm#log_to_txt">log_to_txt</seealso> and
	  <seealso marker="snmpm#log_to_io">log_to_io</seealso> 
	  for details. </p>
          <p>Own Id: OTP-11396</p>
          <p>Own Id: seq12433</p>
>>>>>>> 08b6fcf4
        </item>

      </list>

    </section>

    <section>
      <title>Fixed Bugs and Malfunctions</title>
      <p>-</p>

<!--
      <list type="bulleted">
        <item>
          <p>[agent] 
	  see <seealso marker="snmpa#load_mibs">load_mibs</seealso> and 
	  <seealso marker="snmpa#unload_mibs">unload_mibs</seealso>. </p>
          <p>Own Id: OTP-11216</p>
        </item>

      </list>
-->

    </section>

    <section>
      <title>Incompatibilities</title>
      <p>-</p>

<!--
      <list type="bulleted">
        <item>
          <p>[manager] The old Addr-and-Port based API functions, previously
	  long deprecated and marked for deletion in R16B, has now been
	  removed. </p>
          <p>Own Id: OTP-10027</p>
        </item>

      </list>
-->
    </section>

  </section> <!-- 4.25 -->


  <section>
    <title>SNMP Development Toolkit 4.24.2</title>
    <p>Version 4.24.2 supports code replacement in runtime from/to
    version 4.24.1, 4.24, 4.23.1 and 4.23. </p>

    <section>
      <title>Improvements and new features</title>
<!--
      <p>-</p>
-->

      <list type="bulleted">
        <item>
          <p>[agent] Improved documentation for the functions for 
	  loading and unloading mibs, 
	  see <seealso marker="snmpa#load_mibs">load_mibs</seealso> and 
	  <seealso marker="snmpa#unload_mibs">unload_mibs</seealso> for 
	  more info. </p>
          <p>Also added new functions for loading and unloading a single mib, 
	  see <seealso marker="snmpa#load_mib">load_mib</seealso> and 
	  <seealso marker="snmpa#unload_mib">unload_mib</seealso> for 
	  more info. </p>
          <p>Own Id: OTP-11216</p>
        </item>

      </list>

    </section>

    <section>
      <title>Fixed Bugs and Malfunctions</title>
      <p>-</p>

<!--
      <list type="bulleted">
        <item>
          <p>[agent] 
	  see <seealso marker="snmpa#load_mibs">load_mibs</seealso> and 
	  <seealso marker="snmpa#unload_mibs">unload_mibs</seealso>. </p>
          <p>Own Id: OTP-11216</p>
        </item>

      </list>
-->

    </section>

    <section>
      <title>Incompatibilities</title>
      <p>-</p>

<!--
      <list type="bulleted">
        <item>
          <p>[manager] The old Addr-and-Port based API functions, previously
	  long deprecated and marked for deletion in R16B, has now been
	  removed. </p>
          <p>Own Id: OTP-10027</p>
        </item>

      </list>
-->
    </section>
    
  </section> <!-- 4.24.2 -->


  <section>
    <title>SNMP Development Toolkit 4.24.1</title>
    <p>Version 4.24.1 supports code replacement in runtime from/to
    version 4.24, 4.23.1 and 4.23. </p>

    <section>
      <title>Improvements and new features</title>
      <p>-</p>

<!--
      <list type="bulleted">
        <item>
          <p>[agent,manager] Updated to support the new crypto interface. </p>
          <p>Own Id: OTP-11009</p>
        </item>

      </list>
-->

    </section>

    <section>
      <title>Fixed Bugs and Malfunctions</title>
<!--
      <p>-</p>
-->

      <list type="bulleted">
        <item>
          <p>[agent] Reading the value of the vacmViewTreeFamilyMask returns 
	  it in the wrong (internal bitlist) format. </p>
	  <p>The vacmViewTreeFamilyMask is defined as a bit string in the MIB
	  (OCTET STRING). Internally a bitlist (list of 1's and 0's, 
	  see <seealso marker="snmp_agent_config_files#vacm">vacm config file</seealso>
	  for more info) is used. 
	  However, the MIB implementation assumed the latter, effectively
	  rendering all attempts to read/set masks via SNMP unsuccessful. </p>
	  <p>Since the mask is used in hot paths (e.g. access permission checks 
	  for each SNMP operation, the bitlist representation of the mask has 
	  benefits (e.g. faster processing). Reading/writing the view mask 
	  objects is less time-critical. Therefore, to fix the issue, convert 
	  between the bitlist (internal) representation and bitstring 
	  (external) when the vacmViewTreeFamilyMask objects are accessed. </p>
	  <p>Also, the check of the vacm config file was invalid with 
	  regard to the mask value. It was assumed to be a proper oid, which 
	  is not strictly the case (see bitlist above). </p>
          <p>Own Id: OTP-11177</p>
	  <p>Stefan Zegenhagen</p>
        </item>

        <item>
          <p>[agent] The counter increment function in the local-db was  
	  incorrect. It did not handle counter wrap correctly. </p>
          <p>Own Id: OTP-11192</p>
        </item>

      </list>

    </section>

    <section>
      <title>Incompatibilities</title>
      <p>-</p>

<!--
      <list type="bulleted">
        <item>
          <p>[manager] The old Addr-and-Port based API functions, previously
	  long deprecated and marked for deletion in R16B, has now been
	  removed. </p>
          <p>Own Id: OTP-10027</p>
        </item>

      </list>
-->
    </section>

  </section> <!-- 4.24.1 -->


  <section>
    <title>SNMP Development Toolkit 4.24</title>
    <p>Version 4.24 supports code replacement in runtime from/to
    version 4.23.1 and 4.23. </p>

    <section>
      <title>Improvements and new features</title>
<!--
      <p>-</p>
-->

      <list type="bulleted">
        <item>
          <p>[agent,manager] Updated to support the new crypto interface. </p>
          <p>Own Id: OTP-11009</p>
        </item>

        <item>
          <p>[agent] Introduced a documented behaviour for the mib-server 
	  <seealso marker="snmpa_mib_data">mib-data backend</seealso>. 
	  At present only the default module (<c>snmpa_mib_data_tttn</c>) is
	  provided. </p>
	  <p>A config option for the (agent) 
	  <seealso marker="snmp_config#agent_mib_server">mib-servers</seealso> 
	  mib-data backend module has been added to the agent config options, 
	  <seealso marker="snmp_config#agent_ms_data_module">data_module</seealso>. </p>
	  <p>Own Id: OTP-11101</p>
        </item>

        <item>
          <p>[agent] Introduced a documented behaviour for the 
	  <seealso marker="snmpa_mib_storage">mib storage</seealso>. 
	  At present there are three simple modules 
	  (<c>snmpa_mib_storage_ets</c>, <c>snmpa_mib_storage_dets</c> and 
	  <c>snmpa_mib_storage_mnesia</c>) implementing this behaviour,
	  provided with the app. </p>
	  <p>A config option for the (agent) 
	  <seealso marker="snmp_config#agent_mib_storage">mib storage</seealso> 
	  has been added to the agent config options. </p>
	  <p>Own Id: OTP-11107</p>
        </item>

      </list>

    </section>

    <section>
      <title>Fixed Bugs and Malfunctions</title>
      <p>-</p>

<!--
      <list type="bulleted">
        <item>
          <p>[agent,manager] Updated to support the new crypto interface. </p>
          <p>Own Id: OTP-11009</p>
        </item>

      </list>
-->

    </section>

    <section>
      <title>Incompatibilities</title>
      <p>-</p>

<!--
      <list type="bulleted">
        <item>
          <p>[manager] The old Addr-and-Port based API functions, previously
	  long deprecated and marked for deletion in R16B, has now been
	  removed. </p>
          <p>Own Id: OTP-10027</p>
        </item>

      </list>
-->
    </section>

  </section> <!-- 4.24 -->


  <section>
    <title>SNMP Development Toolkit 4.23.1</title>
    <p>Version 4.23.1 supports code replacement in runtime from/to
    version 4.23. </p>

    <section>
      <title>Improvements and new features</title>
      <p>-</p>

<!--
      <list type="bulleted">
        <item>
          <p>[agent] Errors in <c>vacmAccessTable</c> RowStatus handling.
	  There are problems with the handling of vacmAccessTableStatus 
	  that cause some SNMP test suites to report errors.
	  Most notably, erroneous set operations frequently cause "genErr" 
	  errors to be returned. These "genErr" errors are usually caused 
	  by badmatch exceptions coming from 
	  <c>{ok, Row} = snmpa_vacm:get_row(RowIndex)</c> 
	  if the row does not exist. </p>
	  <p>The semantics of the RowStatus handling in that table has 
	  been adjusted to be compliant with the RowStatus
	  textual description of SNPMv2-TC MIB. </p>
	  <p>Stefan Zegenhagen</p>
	  <p>Own Id: OTP-10164</p>
        </item>
      </list>
-->

    </section>

    <section>
      <title>Fixed Bugs and Malfunctions</title>
<!--
      <p>-</p>
-->

      <list type="bulleted">
        <item>
          <p>[compiler] Now handles MIBs importing the pesudotype BITS. </p>
          <p>Own Id: OTP-10799</p>
        </item>

        <item>
          <p>[compiler] The MIB compiler could not handle a table index 
	  that was defined later in the MIB. </p>
          <p>Own Id: OTP-10808</p>
        </item>

      </list>

    </section>

    <section>
      <title>Incompatibilities</title>
      <p>-</p>

<!--
      <list type="bulleted">
        <item>
          <p>[manager] The old Addr-and-Port based API functions, previously
	  long deprecated and marked for deletion in R16B, has now been
	  removed. </p>
          <p>Own Id: OTP-10027</p>
        </item>

      </list>
-->
    </section>

  </section> <!-- 4.23.1 -->


  <section>
    <title>SNMP Development Toolkit 4.23</title>
<!--
    <p>Version 4.23 supports code replacement in runtime from/to
    version 4.22.1, 
    4.22, 4.21.7 4.21.6 4.21.5, 4.21.4, 4.21.3, 4.21.2, 4.21.1 and 4.21. </p>
-->

    <section>
      <title>Improvements and new features</title>
<!--
      <p>-</p>
-->

      <list type="bulleted">
        <item>
          <p>[manager] Polish return values of snmpm_user_default according 
	  to snmpm_user doc.</p>
	  <p>Luca Favatella</p>
	  <p>Own Id: OTP-10671</p>
        </item>

        <item>
          <p>[agent] Remove runtime warning in snmpa_agent because of 
	  tuple fun usage. </p>
	  <p>Luca Favatella</p>
	  <p>Own Id: OTP-10672</p>
        </item>

        <item>
          <p>[manager] SNMP manager performance optimization. </p>
	  <p>Ivan Dubovik</p>
	  <p>Own Id: OTP-10673</p>
        </item>

      </list>
    </section>

    <section>
      <title>Fixed Bugs and Malfunctions</title>
      <p>-</p>

      <!--
      <list type="bulleted">
        <item>
          <p>[agent] Simultaneous 
          <seealso marker="snmpa#backup">snmpa:backup/1,2</seealso> 
          calls can interfere.
          The master agent did not check if a backup was already in 
          progress when a backup request was accepted. </p>
          <p>Own Id: OTP-9884</p>
          <p>Aux Id: Seq 11995</p>
        </item>

      </list>
      -->
    </section>

    <section>
      <title>Incompatibilities</title>
<!--
      <p>-</p>
-->

      <list type="bulleted">
        <item>
          <p>[manager] The old Addr-and-Port based API functions, previously
	  long deprecated and marked for deletion in R16B, has now been
	  removed. </p>
          <p>Own Id: OTP-10027</p>
        </item>

      </list>
    </section>

  </section> <!-- 4.23 -->


  <section>
    <title>SNMP Development Toolkit 4.22.1</title>
    <p>Version 4.22.1 supports code replacement in runtime from/to
    version 4.22, 4.21.7 4.21.6 4.21.5, 4.21.4, 4.21.3, 4.21.2, 4.21.1 and 
    4.21. </p>

    <section>
      <title>Improvements and new features</title>
<!--
      <p>-</p>
-->

      <list type="bulleted">
        <item>
          <p>[agent] Sematic fixes to SNMP-USER-BASED-SM-MIB.
	  The semantics allow the <c>usmUserAuthKeyChange</c> and 
	  <c>usmUserPrivKeyChange</c> objects to be written to in the 
	  same set requests that also creates and clones the user. 
	  This was not possible beforehand, causing test tools checking 
	  semantic SNMPv3 behaviour to fail on a lot of test cases. </p>
	  <p>Furthermore, once the user has been cloned by writing to an 
	  instance of <c>usmUserCloneFrom</c>, further set-operations to 
	  the same object will not return an error, but be no-ops. 
	  Especially, it must be avoided to copy security parameters 
	  again (possibly even from a different user). </p>
	  <p>Stefan Zegenhagen</p>
	  <p>Own Id: OTP-10166</p>
        </item>

        <item>
          <p>[agent] Errors in <c>vacmAccessTable</c> RowStatus handling.
	  There are problems with the handling of vacmAccessTableStatus 
	  that cause some SNMP test suites to report errors.
	  Most notably, erroneous set operations frequently cause "genErr" 
	  errors to be returned. These "genErr" errors are usually caused 
	  by badmatch exceptions coming from 
	  <c>{ok, Row} = snmpa_vacm:get_row(RowIndex)</c> 
	  if the row does not exist. </p>
	  <p>The semantics of the RowStatus handling in that table has 
	  been adjusted to be compliant with the RowStatus
	  textual description of SNPMv2-TC MIB. </p>
	  <p>Stefan Zegenhagen</p>
	  <p>Own Id: OTP-10164</p>
        </item>
      </list>

    </section>

    <section>
      <title>Fixed Bugs and Malfunctions</title>
<!--
      <p>-</p>
-->

      <list type="bulleted">
        <item>
          <p>[agent] Fix walk over vacmAccessTable.
	  Fix the get_next implementation of vacmAccessTable to 
	  return all table entries. </p>
	  <p>The get_next implementation of vacmAccessTable did not return 
	  all available table data. Instead, it only returned the first 
	  column for each row, and all columns for the last row available. </p>
	  <p>Stefan Zegenhagen</p>
          <p>Own Id: OTP-10165</p>
        </item>

        <item>
          <p>[manager] 
	  <seealso marker="snmpm#log_to_io">snmpm:log_to_io/6</seealso> 
	  did not use the LogName argument. </p>
          <p>Own Id: OTP-10066</p>
        </item>

        <item>
          <p>Incorrect TimeTicks decode. Also bad handling of 
	  invalid encode (value outside of value range) for both
	  <c>TimeTicks</c> and <c>Unsigned32</c>. </p>
          <p>Own Id: OTP-10132</p>
        </item>

      </list>

    </section>

    <section>
      <title>Incompatibilities</title>
      <p>-</p>
    </section>

  </section> <!-- 4.22.1 -->


  <section>
    <title>SNMP Development Toolkit 4.22</title>
    <p>Version 4.22 supports code replacement in runtime from/to
    version 4.21.7 4.21.6 4.21.5, 4.21.4, 4.21.3, 4.21.2, 4.21.1 and 4.21. </p>

    <section>
      <title>Improvements and new features</title>
<!--
      <p>-</p>
-->

      <list type="bulleted">
        <item>
          <p>[compiler] The table information the MIB compiler provides with 
	  augmented tables has been extended with <c>nbr_of_cols</c>, 
	  <c>first_accessible</c> and <c>not_accessible</c>. </p>
          <p>Own Id: OTP-9969</p>
        </item>

        <item>
          <p>Added the <c>log_to_io</c> audit-trail-log converter function 
	  to the api modules of both the 
	  <seealso marker="snmpm#log_to_io">manager</seealso> 
	  and 
	  <seealso marker="snmpa#log_to_io">agent</seealso>. </p>
          <p>Own Id: OTP-9940</p>
        </item>

        <item>
          <p>[manager] Introduced a new transport module, 
	  <c>snmpm_net_if_mt</c>, 
	  which handles all incomming and outgoing 
	  traffic in newly created processes. The message/request is
	  processed and then the process exits. </p>
          <p>Own Id: OTP-9876</p>
	</item>

        <item>
          <p>[agent] Documenting previously existing but undocumented function, 
	  <seealso marker="snmp_generic#get_table_info">snmp_generic:get_table_info/2</seealso>. </p>
	  <p>Own Id: OTP-9942</p>
        </item>

        <item>
          <p>[agent] Improve error handling while reading agent config files. 
	  Some files contain mandatory information and is therefor themself
	  mandatory. </p>
	  <p>Own Id: OTP-9943</p>
        </item>
      </list>

    </section>

    <section>
      <title>Fixed Bugs and Malfunctions</title>
      <p>-</p>

      <!--
      <list type="bulleted">
        <item>
          <p>[agent] Simultaneous 
          <seealso marker="snmpa#backup">snmpa:backup/1,2</seealso> 
          calls can interfere.
          The master agent did not check if a backup was already in 
          progress when a backup request was accepted. </p>
          <p>Own Id: OTP-9884</p>
          <p>Aux Id: Seq 11995</p>
        </item>

      </list>
      -->

    </section>

    <section>
      <title>Incompatibilities</title>
      <p>-</p>
    </section>

  </section> <!-- 4.22 -->


  <section>
    <title>SNMP Development Toolkit 4.21.7</title>
    <p>Version 4.21.7 supports code replacement in runtime from/to
    version 4.21.6, 4.21.5, 4.21.4, 4.21.3, 4.21.2, 4.21.1, 4.21, 4.20.1 and 
    4.20. </p>

    <section>
      <title>Improvements and new features</title>
      <p>-</p>

      <!--
      <list type="bulleted">
        <item>
          <p>[agent] DoS attack using GET-BULK with large value of 
          MaxRepetitions.
          A preventive method has been implementing by simply 
          limit the number of varbinds that can be included in 
          a Get-BULK response message. This is specified by the 
          new config option, 
          <seealso marker="snmp_app#agent_gb_max_vbs">gb_max_vbs</seealso>. 
          </p>
          <p>Own Id: OTP-9700</p>
        </item>

      </list>
      -->

    </section>

    <section>
      <title>Fixed Bugs and Malfunctions</title>
      <!--
      <p>-</p>
      -->

      <list type="bulleted">
        <item>
          <p>[agent] Simultaneous 
          <seealso marker="snmpa#backup">snmpa:backup/1,2</seealso> 
          calls can interfere.
          The master agent did not check if a backup was already in 
          progress when a backup request was accepted. </p>
          <p>Own Id: OTP-9884</p>
          <p>Aux Id: Seq 11995</p>
        </item>

      </list>

    </section>

    <section>
      <title>Incompatibilities</title>
      <p>-</p>
    </section>

  </section> <!-- 4.21.7 -->


  <section>
    <title>SNMP Development Toolkit 4.21.6</title>
    <p>Version 4.21.6 supports code replacement in runtime from/to
    version 4.21.5, 4.21.4, 4.21.3, 4.21.2, 4.21.1, 4.21, 4.20.1 and 
    4.20. </p>

    <section>
      <title>Improvements and new features</title>
      <!--
      <p>-</p>
      -->

      <list type="bulleted">
        <item>
          <p>[agent] DoS attack using GET-BULK with large value of 
          MaxRepetitions.
          A preventive method has been implementing by simply 
          limit the number of varbinds that can be included in 
          a Get-BULK response message. This is specified by the 
          new config option, 
          <seealso marker="snmp_app#agent_gb_max_vbs">gb_max_vbs</seealso>. 
          </p>
          <p>Own Id: OTP-9700</p>
        </item>

      </list>

    </section>

    <section>
      <title>Fixed Bugs and Malfunctions</title>
      <!--
      <p>-</p>
      -->

      <list type="bulleted">
        <item>
          <p>[agent] Mib server cache gclimit update function incorrectly calls 
          age update function. 
          The gclimit update function, 
          <seealso marker="snmpa#update_mibs_cache_gclimit">update_mibs_cache_gclimit/1</seealso>, 
          <em>incorrectly</em> called the age update function, 
          <seealso marker="snmpa#update_mibs_cache_age">update_mibs_cache_age/2</seealso>. </p>
          <p>Johan Claesson</p>
          <p>Own Id: OTP-9868</p>
        </item>

      </list>

    </section>

    <section>
      <title>Incompatibilities</title>
      <p>-</p>
    </section>

  </section> <!-- 4.21.6 -->


  <section>
    <title>SNMP Development Toolkit 4.21.5</title>
    <p>Version 4.21.5 supports code replacement in runtime from/to
      version 4.21.4, 4.21.3, 4.21.2, 4.21.1, 4.21, 4.20.1 and 4.20. </p>

    <section>
      <title>Improvements and new features</title>
<!--
      <p>-</p>
-->

      <list type="bulleted">
        <item>
          <p>[agent] Removed (more) use of old style tuple funs. </p>
          <p>Own Id: OTP-9783</p>
        </item>

      </list>

    </section>

    <section>
      <title>Fixed Bugs and Malfunctions</title>
<!--
      <p>-</p> 
-->

      <list type="bulleted">
        <item>
          <p>[agent] Repeated vacm table dumping fails due to file name 
          conflict. When dumping the vacm table to disk, a temoporary 
          file with a fixed name was used. If the table dumping 
          (snmpa_vacm:dump_table/0) was initiated from several different 
          processes in rapid succesion, the dumping could fail because the 
          different processes was simultaniously trying to write to the 
          same file. This problem has been eliminated by creating a unique 
          name for the temporary file. </p>
          <p>Own Id: OTP-9851</p>
          <p>Aux Id: Seq 11980</p>
        </item>

      </list>
    </section>

    <section>
      <title>Incompatibilities</title>
      <p>-</p>

<!--
      <list type="bulleted">
        <item>
          <p>foo. </p>
          <p>Own Id: OTP-9718</p>
        </item>

      </list>
-->

    </section>

  </section> <!-- 4.21.5 -->


  <section>
    <title>SNMP Development Toolkit 4.21.4</title>
    <p>This version has never been released for R14B.</p>
    <p>Version 4.21.4 supports code replacement in runtime from/to
      version 4.21.3, 4.21.2, 4.21.1, 4.21, 4.20.1, 4.20 and 4.19. </p>

    <section>
      <title>Improvements and new features</title>
      <p>-</p>

<!--
      <list type="bulleted">
        <item>
          <p>[compiler] Improved version info printout from the 
          <seealso marker="snmpc(command)#">MIB compiler frontend escript</seealso>. </p>
          <p>Own Id: OTP-9618</p>
        </item>

      </list>
-->

    </section>

    <section>
      <title>Fixed Bugs and Malfunctions</title>
<!--
      <p>-</p> 
-->

      <list type="bulleted">
        <item>
          <p>[agent] Removed use of old style tuple funs. </p>
          <p>Own Id: OTP-9779</p>
        </item>

      </list>
    </section>

    <section>
      <title>Incompatibilities</title>
      <p>-</p>

<!--
      <list type="bulleted">
        <item>
          <p>foo. </p>
          <p>Own Id: OTP-9718</p>
        </item>

      </list>
-->

    </section>

  </section> <!-- 4.21.4 -->


  <section>
    <title>SNMP Development Toolkit 4.21.3</title>
    <p>Version 4.21.3 supports code replacement in runtime from/to
      version 4.21.2, 4.21.1, 4.21, 4.20.1, 4.20 and 4.19. </p>

    <section>
      <title>Improvements and new features</title>
<!--
      <p>-</p>
-->

      <list type="bulleted">
        <item>
          <p>[compiler] Improved version info printout from the 
	  <seealso marker="snmpc(command)#">MIB compiler frontend escript</seealso>. </p>
          <p>Own Id: OTP-9618</p>
        </item>

      </list>

    </section>

    <section>
      <title>Fixed Bugs and Malfunctions</title>
<!--
      <p>-</p> 
-->

      <list type="bulleted">
        <item>
          <p>[agent] Version 4.20 introduced a change that broke trap 
	  sending from subagents. Due to a bug in the test code, 
	  this was not discovered, until that bug was fixed. </p>
          <p>Own Id: OTP-9745</p>
        </item>

        <item>
          <p>[agent] When sending an error message (reply) regarding 
	  <c>snmpUnknownPDUHandlers</c>, the agent used the wrong OID. </p>
          <p>Own Id: OTP-9747</p>
        </item>

        <item>
          <p>[compiler] Fix the <c>--warnings/--W</c> option parsing in the 
          <seealso marker="snmpc(command)#option_warnings">snmpc</seealso>
          wrapper (e)script. 
          The short warning option was incorrectly <c>--w</c>, instead
          of as documented <c>--W</c>. This has now been corrected. </p>
          <p>*** POTENTIAL INCOMPATIBILITY ***</p>
          <p>Tuncer Ayaz</p>
          <p>Own Id: OTP-9718</p>
        </item>

      </list>
    </section>


    <section>
      <title>Incompatibilities</title>
<!--
      <p>-</p>
-->

      <list type="bulleted">
        <item>
          <p>[compiler] The short warning option has been changed from 
          <c>--w</c> to <c>--W</c> to comply with the documentation. </p>
          <p>Tuncer Ayaz</p>
          <p>Own Id: OTP-9718</p>
        </item>

      </list>
    </section>

  </section> <!-- 4.21.3 -->


  <section>
    <title>SNMP Development Toolkit 4.21.2</title>
    <p>Version 4.21.2 supports code replacement in runtime from/to
      version 4.21.1, 4.21, 4.20.1, 4.20 and 4.19. </p>

    <section>
      <title>Improvements and new features</title>
      <p>-</p>

<!--
      <list type="bulleted">
        <item>
          <p>Bad note store GC timer deactivation. 
	  Wrong field in the state record was set (timeout instead active). </p>
          <p>Stefan Grundmann</p>
          <p>Own Id: OTP-9690</p>
        </item>

      </list>
-->

    </section>

    <section>
      <title>Fixed Bugs and Malfunctions</title>
<!--
      <p>-</p> 
-->

      <list type="bulleted">
        <item>
          <p>Bad note store GC timer deactivation. 
	  Wrong field in the state record was set (timeout instead active). </p>
          <p>Stefan Grundmann</p>
          <p>Own Id: OTP-9690</p>
        </item>

      </list>
    </section>


    <section>
      <title>Incompatibilities</title>
      <p>-</p>
    </section>

  </section> <!-- 4.21.2 -->


  <section>
    <title>SNMP Development Toolkit 4.21.1</title>
    <p>Version 4.21.1 supports code replacement in runtime from/to
      version 4.20.1, 4.20 and 4.19. </p>

    <section>
      <title>Improvements and new features</title>
<!--
      <p>-</p>
-->
      <list type="bulleted">
        <item>
          <p>[compiler] Used wrong variable name (for 
	  warnings-as-errors variable), which caused the 
	  compiler to crash when using the snmpc (e)script. </p>
	  <p>Also added the option 
	  <seealso marker="snmpc(command)#option_werror">--Werror</seealso>
	  for the SNMP MIB compiler (escript) frontend (to mimic 
	  <seealso marker="erts:erlc">erlc</seealso>), 
	  which specifies whether warnings should be treated as errors. </p>
          <p>Own Id: OTP-9447</p>
        </item>

        <item>
          <p>[agent] Some very minor debugging improvements. </p>
          <p>Own Id: OTP-9446</p>
        </item>
      </list>

    </section>

    <section>
      <title>Fixed Bugs and Malfunctions</title>
      <p>-</p> 

<!--
      <list type="bulleted">
        <item>
          <p>The snmp config tool could not handle (manager) audit trail config 
	  because the option seqno was not handled. </p>
	  <p>Own Id: OTP-9354</p>
	</item>

      </list>
-->
    </section>


    <section>
      <title>Incompatibilities</title>
      <p>-</p>
    </section>

  </section> <!-- 4.21.1 -->


  <section>
    <title>SNMP Development Toolkit 4.21</title>
    <p>Version 4.21 supports code replacement in runtime from/to
      version 4.20.1, 4.20 and 4.19. </p>

    <section>
      <title>Improvements and new features</title>
<!--
      <p>-</p>
-->
      <list type="bulleted">
        <item>
          <p>[manager] There was no way to specify transport domain. 
	  The transport domains was assumed to be IPv4 (transportDomainUdpIpv4).
	  This has now been changed so that it can also be IPv6 
	  (transportDomainUdpIpv6). 
	  To facilitate this, the transport domain, <c>tdomain</c>, 
	  is now a (new) valid option when 
	  <seealso marker="snmpm#register_agent">registering</seealso>
	  a new agent (and 
	  <seealso marker="snmpm#update_agent_info">updating</seealso> 
	  agent info). </p>
	  <p>This also mean that the transport behaviour has changed. </p>
          <p>Own Id: OTP-9305</p>
          <p>Aux Id: Seq 11847</p>
        </item>

        <item>
          <p>[compiler] Added the option 
	  <seealso marker="snmpc#compile">warnings_as_errors</seealso> 
	  (for the SNMP MIB compiler (escript) frontend, the option 
	  <seealso marker="snmpc(command)#option_wae">--wae</seealso> is used) 
	  which specifies whether warnings should be treated as errors. </p>
          <p>Tuncer Ayaz</p>
          <p>Own Id: OTP-9437</p>
        </item>
      </list>

    </section>

    <section>
      <title>Fixed Bugs and Malfunctions</title>
<!--
      <p>-</p> 
-->

      <list type="bulleted">
        <item>
          <p>The snmp config tool could not handle (manager) audit trail config 
	  because the option seqno was not handled. </p>
	  <p>Own Id: OTP-9354</p>
	</item>

        <item>
          <p>[agent] The SNMP ACM cache was not properly updated when
	  changes where made to the VACM security-to-group, access and
	  view-tree-family tables. </p>
	  <p>Own Id: OTP-9367</p>
          <p>Aux Id: Seq 11858</p>
	</item>

        <item>
          <p>Fixed install directory typo for man3. </p>
	  <p>Peter Lemenkov</p>
	  <p>Hans Ulrich Niedermann</p>
	  <p>Own Id: OTP-9442</p>
	</item>

      </list>
    </section>


    <section>
      <title>Incompatibilities</title>
      <p>-</p>
    </section>

  </section> <!-- 4.21 -->


  <section>
    <title>SNMP Development Toolkit 4.20.1</title>
    <p>Version 4.20.1 supports code replacement in runtime from/to
      version 4.20, 4.19 and 4.18.</p>

    <section>
      <title>Improvements and new features</title>
      <p>-</p>
<!--
      <list type="bulleted">
        <item>
          <p>Added type specs for functions that do not return. </p>
          <p>Kostis Sagonas</p>
          <p>Own Id: OTP-9208</p>
        </item>
      </list>
-->
    </section>

    <section>
      <title>Fixed Bugs and Malfunctions</title>
<!--
      <p>-</p> 
-->
      <list type="bulleted">
        <item>
          <p>[agent] Did not handle transport domains properly in some cases, 
	  for instance trap sending. </p>
	  <p>Own Id: OTP-9400</p>
	</item>

        <item>
          <p>[agent] Wrong default transport domain, snmpUDPDomain, instead
	  of transportDomainUdpIpv4. </p>
	  <p>Own Id: OTP-9425</p>
          <p>Aux Id: Seq 11874</p>
	</item>

      </list>
    </section>


    <section>
      <title>Incompatibilities</title>
      <p>-</p>
    </section>

  </section> <!-- 4.20.1 -->


  <section>
    <title>SNMP Development Toolkit 4.20</title>
    <p>Version 4.20 supports code replacement in runtime from/to
      version 4.19 and 4.18.</p>

    <section>
      <title>Improvements and new features</title>
<!--
      <p>-</p>
-->
      <list type="bulleted">
        <item>
          <p>[agent] Added support for sending traps to IPv6 targets. </p>
	  <p>See the 
	  <seealso marker="snmp_agent_config_files#target_addr">target address config file</seealso>, 
	  the <seealso marker="snmpa_conf#target_addr_entry">target_addr_entry/11</seealso> function or 
	  <seealso marker="snmp_target_mib#add_addr">add_addr/11</seealso> for more info. </p>
          <p>Own Id: OTP-9088</p>
          <p>Aux Id: Seq 11790</p>
	</item>


        <item>
          <p>[agent] To be able to handle multiple engine-id(s) when
	  sending trap(s), the function 
          <seealso marker="snmp_community_mib#add_community">
	  add_community/6</seealso> has been added. </p>
          <p>Own Id: OTP-9119</p>
          <p>Aux Id: Seq 11792</p>
        </item>

        <item>
          <p>[manager] The API for snmp requests has been augmented to
	  allow the caller to override some configuration. </p>
	  <p>This has been done by introducing a new set of API functions, see 
	  <seealso marker="snmpm#sync_get2">sync_get2/3,4</seealso>, 
	  <seealso marker="snmpm#async_get2">async_get2/3,4</seealso>, 
	  <seealso marker="snmpm#sync_get_next2">sync_get_next2/3,4</seealso>, 
	  <seealso marker="snmpm#async_get_next2">async_get_next2/3,4</seealso>, 
	  <seealso marker="snmpm#sync_get_bulk2">sync_get_bulk2/5,6</seealso>, 
	  <seealso marker="snmpm#async_get_bulk2">async_get_bulk2/5,6</seealso>, 
	  <seealso marker="snmpm#sync_set2">sync_set2/3,4</seealso> and 
	  <seealso marker="snmpm#async_set2">async_set2/3,4</seealso>
	  for more info. </p>
          <p>Own Id: OTP-9162</p>
        </item>

        <item>
          <p>[manager] The old API functions (for get and set
	  requests: 
	  snmpm:g/3,4,5,6,7, snmpm:ag/3,4,5,6,7, 
	  snmpm:gn/3,4,5,6,7, snmpm:agn/3,4,5,6,7,
	  snmpm:s/3,4,5,6,7, snmpm:s/3,4,5,6,7,
	  snmpm:gb/5,6,7,8,9 and snmpm:agb/5,6,7,8,9)
	  are now officially deprecated.
	  They will be removed as of R16B. </p>
          <p>Own Id: OTP-9174</p>
        </item>

        <item>
          <p>[agent] Pass extra info through the agent to the net-if
	  process when sending notifications. </p>
	  <p>See 
	  <seealso marker="snmpa#send_notification2">
	  snmpa:send_notification2/3</seealso> for more info. 
	  See also the incomming net-if messages when sending a 
	  <seealso marker="snmp_agent_netif#im_send_pdu">trap</seealso> 
	  (send_pdu message) and 
	  <seealso marker="snmp_agent_netif#im_send_pdu_req">
	  notification</seealso> (send_pdu_req message). </p>
          <p>Own Id: OTP-9183</p>
          <p>Aux Id: Seq 11817</p>
        </item>

        <item>
          <p>Added type specs for functions that do not return. </p>
          <p>Kostis Sagonas</p>
          <p>Own Id: OTP-9208</p>
        </item>
      </list>
    </section>

    <section>
      <title>Fixed Bugs and Malfunctions</title>
<!--
      <p>-</p> 
-->

      <list type="bulleted">
        <item>
          <p>Fixed endode/decode of values of type <c>Counter32</c>. </p>
	  <p>This type (<c>Counter32</c>) is an unsigned integer 32, 
	  but is actually encoded as an signed integer 32. 
	  The encode/decode functions however, treated it as if it was 
	  encodeded as an unsigned integer 32. </p>
	  <p>Own Id: OTP-9022</p>
	</item>

      </list>
    </section>


    <section>
      <title>Incompatibilities</title>
      <p>-</p>
    </section>

  </section> <!-- 4.20 -->


  <!-- section>
    <title>Release notes history</title>
    <p>For information about older versions see
      <url href="part_notes_history_frame.html">release notes history</url>.</p>
  </section -->
</chapter>
<|MERGE_RESOLUTION|>--- conflicted
+++ resolved
@@ -36,21 +36,16 @@
   <section>
     <title>SNMP Development Toolkit 4.25</title>
     <p>Version 4.25 supports code replacement in runtime from/to
-<<<<<<< HEAD
     version 4.24.2, 4.24.1, 4.24, 4.23.1 and 4.23. </p>
-=======
-    version 2.24.2, 4.24.1, 4.24, 4.23.1 and 4.23. </p>
->>>>>>> 08b6fcf4
-
-    <section>
-      <title>Improvements and new features</title>
-<!--
-      <p>-</p>
--->
-
-      <list type="bulleted">
-        <item>
-<<<<<<< HEAD
+
+    <section>
+      <title>Improvements and new features</title>
+<!--
+      <p>-</p>
+-->
+
+      <list type="bulleted">
+        <item>
           <p>[agent] Enable SNMP to create missing database directories. </p>
 	  <p>Add 
 	  <seealso marker="snmp_app#db_init_error">
@@ -74,7 +69,9 @@
 	  <p>Violations of the documented API (crashes or invalid return 
 	  values) will now result in an error message. </p>
           <p>Own Id: OTP-11307</p>
-=======
+        </item>
+
+        <item>
           <p>Add (atl) log conversion block option. </p>
 	  <p>It is now possible to request that the Audit Trail Log should
 	  be blocked during conversion (<c>log_to_txt</c> or <c>log_to_io</c>). 
@@ -90,7 +87,6 @@
 	  for details. </p>
           <p>Own Id: OTP-11396</p>
           <p>Own Id: seq12433</p>
->>>>>>> 08b6fcf4
         </item>
 
       </list>
