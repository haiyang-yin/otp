<<<<<<< HEAD
<?xml version="1.0" encoding="utf-8" ?>
=======
<?xml version="1.0" encoding="iso-8859-1" ?>
>>>>>>> 8852c947
<!DOCTYPE erlref SYSTEM "erlref.dtd">

<erlref>
  <header>
    <copyright>
      <year>2004</year><year>2013</year>
      <holder>Ericsson AB. All Rights Reserved.</holder>
    </copyright>
    <legalnotice>
      The contents of this file are subject to the Erlang Public License,
      Version 1.1, (the "License"); you may not use this file except in
      compliance with the License. You should have received a copy of the
      Erlang Public License along with this software. If not, it can be
      retrieved online at http://www.erlang.org/.
    
      Software distributed under the License is distributed on an "AS IS"
      basis, WITHOUT WARRANTY OF ANY KIND, either express or implied. See
      the License for the specific language governing rights and limitations
      under the License.
    
    </legalnotice>

    <title>snmpm_user</title>
    <prepared></prepared>
    <responsible></responsible>
    <docno></docno>
    <approved></approved>
    <checked></checked>
    <date></date>
    <rev></rev>
    <file>snmpm_user.xml</file>
  </header>
  <module>snmpm_user</module>
  <modulesummary>Behaviour module for the SNMP manager user.</modulesummary>
  <description>
    <p>This module defines the behaviour of the manager user. 
      A <c>snmpm_user</c> compliant module 
      must export the following functions: </p>
    <list type="bulleted">
      <item>
        <p>handle_error/3</p>
      </item>
      <item>
        <p>handle_agent/4</p>
      </item>
      <item>
        <p>handle_pdu/4</p>
      </item>
      <item>
        <p>handle_trap/3</p>
      </item>
      <item>
        <p>handle_inform/3</p>
      </item>
      <item>
        <p>handle_report/3</p>
      </item>
      <item>
        <p>handle_invalid_result/2</p>
      </item>
    </list>
    <p>The semantics of them and their exact signatures are explained
    below. </p>
    <p>Some of the function has no defined return value (<c>void()</c>), 
    they can ofcourse return anythyng. But the functions that do have 
    specified return value(s) <em>must</em> adhere to this. None of the 
    functions can use exit of throw to return. </p>

    <marker id="types"></marker>
  </description>

  <section>
    <title>DATA TYPES</title>
    <code type="none"><![CDATA[
snmp_gen_info() = {ErrorStatus :: atom(), 
                   ErrorIndex  :: pos_integer(), 
                   Varbinds    :: [snmp:varbind()]}
snmp_v1_trap_info() :: {Enteprise :: snmp:oid(), 
                        Generic   :: integer(), 
                        Spec      :: integer(), 
                        Timestamp :: integer(), 
                        Varbinds  :: [snmp:varbind()]}
    ]]></code>
    <marker id="handle_error"></marker>
  </section>

  <funcs>
    <func>
      <name>handle_error(ReqId, Reason, UserData) -> void()</name>
      <fsummary>Handle error</fsummary>
      <type>
        <v>ReqId = integer()</v>
        <v>Reason = {unexpected_pdu, SnmpInfo} | {invalid_sec_info, SecInfo, SnmpInfo} | {empty_message, Addr, Port} | term()</v>
        <v>SnmpInfo = snmp_gen_info()</v>
        <v>SecInfo = term()</v>
        <v>Addr = ip_address()</v>
        <v>Port = integer()</v>
        <v>UserData = term()</v>
      </type>
      <desc>
        <p>This function is called when the manager needs to
	communicate an "asynchronous" error to the user:
	e.g. failure to send an asynchronous message (i.e. encoding
	error), a received message was discarded due to security
	error, the manager failed to generate a response message to
	a received inform-request, or when receiving an unexpected
	PDU from an agent (could be an expired async request). </p>
	<p>If <c>ReqId</c> is less then 0, it means that this
	information was not available to the manager (that info was
	never retrieved before the message was discarded). </p>
        <p>For <c>SnmpInfo</c> see handle_agent below.</p>

        <marker id="handle_agent"></marker>
      </desc>
    </func>

    <func>
      <name>handle_agent(Addr, Port, Type, SnmpInfo, UserData) -> Reply</name>
      <fsummary>Handle agent</fsummary>
      <type>
        <v>Addr = ip_address()</v>
        <v>Port = integer()</v>
        <v>Type = pdu | trap | report | inform</v>
        <v>SnmpInfo = SnmpPduInfo | SnmpTrapInfo | SnmpReportInfo | SnmpInformInfo</v>
        <v>SnmpPduInfo = snmp_gen_info()</v>
        <v>SnmpTrapInfo = snmp_v1_trap_info()</v>
        <v>SnmpReportInfo = snmp_gen_info()</v>
        <v>SnmpInformInfo = snmp_gen_info()</v>
        <v>UserData = term()</v>
        <v>Reply = ignore | {register, UserId, TargetName, AgentConfig}</v>
        <v>UserId = term()</v>
        <v>TargetName = target_name()</v>
        <v>AgentConfig = [agent_config()]</v>
      </type>
      <desc>
	<p>This function is called when a message is received from an 
	unknown agent.</p>
        <p>Note that this will always be the default user that is called.</p>
        <p>For more info about the <c>agent_config()</c>, see 
	<seealso marker="snmpm#register_agent">register_agent</seealso>.</p>

        <p>The arguments <c>Type</c> and <c>SnmpInfo</c> relates in the 
          following way: </p>

	  <list type="bulleted">
	    <item>
	      <p><c>pdu</c> - <c>SnmpPduInfo</c> 
                (see <seealso marker="#handle_pdu">handle_pdu</seealso>
                for more info).</p>
	    </item>
	    <item>
	      <p><c>trap</c> - <c>SnmpTrapInfo</c> 
                (see <seealso marker="#handle_trap">handle_trap</seealso>
                for more info).</p>
	    </item>
	    <item>
	      <p><c>report</c> - <c>SnmpReportInfo</c> 
                (see <seealso marker="#handle_report">handle_report</seealso>
                for more info).</p>
	    </item>
	    <item>
	      <p><c>inform</c> - <c>SnmpInformInfo</c> 
                (see <seealso marker="#handle_inform">handle_inform</seealso>
                for more info).</p>
	    </item>
	  </list>

        <p>The only user which would return 
          <c>{register, UserId, TargetName, AgentConfig}</c> is the 
          <em>default user</em>.</p>

        <marker id="handle_pdu"></marker>
      </desc>
    </func>

    <func>
      <name>handle_pdu(TargetName, ReqId, SnmpPduInfo, UserData) -> void()</name>
      <fsummary>Handle the reply to an asynchronous request</fsummary>
      <type>
        <v>TargetName = target_name()</v>
        <v>ReqId = term()</v>
        <v>SnmpPduInfo = snmp_gen_info()</v>
        <v>UserData = term()</v>
      </type>
      <desc>
        <p>Handle the reply to an asynchronous request, such as 
          <seealso marker="snmpm#async_get">async_get</seealso>, 
          <seealso marker="snmpm#async_get_next">async_get_next</seealso> or 
          <seealso marker="snmpm#async_set">async_set</seealso>.</p>
        <p>It could also be a late reply to a synchronous request.</p>
        <p><c>ReqId</c> is returned by the asynchronous request function.</p>

        <marker id="handle_trap"></marker>
      </desc>
    </func>

    <func>
      <name>handle_trap(TargetName, SnmpTrapInfo, UserData) -> Reply</name>
      <fsummary>Handle a trap/notification message</fsummary>
      <type>
        <v>TargetName = TargetName2 = target_name()</v>
        <v>SnmpTrapInfo = snmp_v1_trap_info() | snmp_gen_info()</v>
        <v>UserData = term()</v>
        <v>Reply = ignore | unregister | {register, UserId, TargetName2, AgentConfig}</v>
        <v>UserId = term()</v>
        <v>AgentConfig = [agent_config()]</v>
      </type>
      <desc>
        <p>Handle a trap/notification message from an agent.</p>
        <p>For more info about the <c>agent_config()</c>, see 
	<seealso marker="snmpm#register_agent">register_agent</seealso></p>
        <p>The only user which would return 
	<c>{register, UserId, TargetName2, agent_info()}</c> is the 
	<em>default user</em>.</p>

        <marker id="handle_inform"></marker>
      </desc>
    </func>

    <func>
      <name>handle_inform(TargetName, SnmpInformInfo, UserData) -> Reply</name>
      <fsummary>Handle a inform message</fsummary>
      <type>
        <v>TargetName = TargetName2 = target_name()</v>
        <v>SnmpInformInfo = snmp_gen_info()</v>
        <v>UserData = term()</v>
        <v>Reply = ignore | no_reply | unregister | {register, UserId, TargetName2, AgentConfig}</v>
        <v>UserId = term()</v>
        <v>AgentConfig = [agent_config()]</v>
      </type>
      <desc>
        <p>Handle a inform message.</p>
        <p>For more info about the <c>agent_config()</c>, see 
	<seealso marker="snmpm#register_agent">register_agent</seealso></p>
        <p>The only user which would return 
	<c>{register, UserId, TargetName2, AgentConfig}</c> is the 
	<em>default user</em>.</p>
	<p>If the 
	<seealso marker="snmp_app">inform request behaviour</seealso> 
	configuration option is set to <c>user</c> or 
	<c>{user, integer()}</c>, the response (acknowledgment) to this 
	inform-request will be sent when this function returns.</p>
	
        <marker id="handle_report"></marker>
      </desc>
    </func>

    <func>
      <name>handle_report(TargetName, SnmpReportInfo, UserData) -> Reply</name>
      <fsummary>Handle a report message</fsummary>
      <type>
        <v>TargetName = TargetName2 = target_name()</v>
        <v>Addr = ip_address()</v>
        <v>Port = integer()</v>
        <v>SnmpReportInfo = snmp_gen_info()</v>
        <v>UserData = term()</v>
        <v>Reply = ignore | unregister | {register, UserId, TargetName2, AgentConfig}</v>
        <v>UserId = term()</v>
        <v>AgentConfig = [agent_config()]</v>
      </type>
      <desc>
        <p>Handle a report message.</p>
        <p>For more info about the <c>agent_config()</c>, see 
	<seealso marker="snmpm#register_agent">register_agent</seealso></p>
        <p>The only user which would return 
	<c>{register, UserId, TargetName2, AgentConfig}</c> is the 
	<em>default user</em>.</p>
	
        <marker id="handle_invalid_result"></marker>
      </desc>
    </func>

    <func>
      <name>handle_invalid_result(IN, OUT) -> void()</name>
      <fsummary>Handle a report message</fsummary>
      <type>
        <v>IN = {Func, Args}</v>
        <v>Func = atom()</v>
        <v>Args = list()</v>
        <v>OUT = {crash, CrashInfo} | {result, InvalidResult}</v>
        <v>CrashInfo = {ErrorType, Error, Stacktrace}</v>
        <v>ErrorType = atom()</v>
        <v>Error = term()</v>
        <v>Stacktrace = list()</v>
        <v>InvalidResult = term()</v>
      </type>
      <desc>
        <p>If <em>any</em> of the <em>other</em> callback functions crashes 
	(exit, throw or a plain crash) or return an invalid result (if a valid 
	return has been specified), this function is called. 
	The purpose is to allow the user handle this 
	error (for instance to issue an error report).</p>
	<p><c>IN</c> reprecents the function called (and its arguments). 
	<c>OUT</c> represents the unexpected/invalid result. </p>
      </desc>
    </func>
  </funcs>
  
</erlref>
<|MERGE_RESOLUTION|>--- conflicted
+++ resolved
@@ -1,8 +1,4 @@
-<<<<<<< HEAD
 <?xml version="1.0" encoding="utf-8" ?>
-=======
-<?xml version="1.0" encoding="iso-8859-1" ?>
->>>>>>> 8852c947
 <!DOCTYPE erlref SYSTEM "erlref.dtd">
 
 <erlref>
