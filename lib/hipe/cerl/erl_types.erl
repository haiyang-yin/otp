%% -*- erlang-indent-level: 2 -*-
%%
%% %CopyrightBegin%
%%
%% Copyright Ericsson AB 2003-2012. All Rights Reserved.
%%
%% The contents of this file are subject to the Erlang Public License,
%% Version 1.1, (the "License"); you may not use this file except in
%% compliance with the License. You should have received a copy of the
%% Erlang Public License along with this software. If not, it can be
%% retrieved online at http://www.erlang.org/.
%%
%% Software distributed under the License is distributed on an "AS IS"
%% basis, WITHOUT WARRANTY OF ANY KIND, either express or implied. See
%% the License for the specific language governing rights and limitations
%% under the License.
%%
%% %CopyrightEnd%
%%
%% ======================================================================
%% Copyright (C) 2000-2003 Richard Carlsson
%%
%% ======================================================================
%% Provides a representation of Erlang types.
%%
%% The initial author of this file is Richard Carlsson (2000-2004).
%% In July 2006, the type representation was totally re-designed by
%% Tobias Lindahl. This is the representation which is used currently.
%% In late 2008, Manouk Manoukian and Kostis Sagonas added support for
%% opaque types to the structure-based representation of types.
%% During February and March 2009, Kostis Sagonas significantly
%% cleaned up the type representation and added spec declarations.
%%
%% Author contact: richardc@it.uu.se, tobiasl@it.uu.se, kostis@cs.ntua.gr
%% ======================================================================

-module(erl_types).

-export([any_none/1,
	 any_none_or_unit/1,
	 lookup_record/3,
	 max/2,
	 module_builtin_opaques/1,
	 min/2,
	 number_max/1,
	 number_min/1,
	 t_abstract_records/2,
	 t_any/0,
	 t_arity/0,
	 t_atom/0,
	 t_atom/1,
	 t_atoms/1,
	 t_atom_vals/1,
	 t_binary/0,
	 t_bitstr/0,
	 t_bitstr/2,
	 t_bitstr_base/1,
	 t_bitstr_concat/1,
	 t_bitstr_concat/2,
	 t_bitstr_match/2,
	 t_bitstr_unit/1,
	 t_bitstrlist/0,
	 t_boolean/0,
	 t_byte/0,
	 t_char/0,
	 t_charlist/0,
	 t_collect_vars/1,
	 t_cons/0,
	 t_cons/2,
	 t_cons_hd/1,
	 t_cons_tl/1,
	 t_constant/0,
	 t_contains_opaque/1,
	 t_elements/1,
	 t_find_opaque_mismatch/2,
	 t_fixnum/0,
	 t_map/2,
	 t_non_neg_fixnum/0,
	 t_pos_fixnum/0,
	 t_float/0,
	 t_form_to_string/1,
	 t_from_form/1,
	 t_from_form/2,
	 t_from_form/3,
	 t_from_range/2,
	 t_from_range_unsafe/2,
	 t_from_term/1,
	 t_fun/0,
	 t_fun/1,
	 t_fun/2,
	 t_fun_args/1,
	 t_fun_arity/1,
	 t_fun_range/1,
	 t_has_opaque_subtype/1,
	 t_has_var/1,
	 t_identifier/0,
	 %% t_improper_list/2,
	 t_inf/2,
	 t_inf/3,
	 t_inf_lists/2,
	 t_inf_lists/3,
	 t_inf_lists_masked/3,
	 t_integer/0,
	 t_integer/1,
	 t_non_neg_integer/0,
	 t_pos_integer/0,
	 t_integers/1,
	 t_iodata/0,
	 t_iolist/0,
	 t_is_any/1,
	 t_is_atom/1,
	 t_is_atom/2,
	 t_is_binary/1,
	 t_is_bitstr/1,
	 t_is_bitwidth/1,
	 t_is_boolean/1,
	 %% t_is_byte/1,
	 %% t_is_char/1,
	 t_is_cons/1,
	 t_is_constant/1,
	 t_is_equal/2,
	 t_is_fixnum/1,
	 t_is_float/1,
	 t_is_fun/1,
	 t_is_instance/2,
	 t_is_integer/1,
	 t_is_list/1,
	 t_is_matchstate/1,
	 t_is_nil/1,
	 t_is_non_neg_integer/1,
	 t_is_none/1,
	 t_is_none_or_unit/1,
	 t_is_number/1,
	 t_is_opaque/1,
	 t_is_pid/1,
	 t_is_port/1,
	 t_is_maybe_improper_list/1,
	 t_is_reference/1,
	 t_is_remote/1,
	 t_is_string/1,
	 t_is_subtype/2,
	 t_is_tuple/1,
	 t_is_unit/1,
	 t_is_var/1,
	 t_limit/2,
	 t_list/0,
	 t_list/1,
	 t_list_elements/1,
	 t_list_termination/1,
	 t_matchstate/0,
	 t_matchstate/2,
	 t_matchstate_present/1,
	 t_matchstate_slot/2,
	 t_matchstate_slots/1,
	 t_matchstate_update_present/2,
	 t_matchstate_update_slot/3,
	 t_mfa/0,
	 t_module/0,
	 t_nil/0,	 
	 t_node/0,
	 t_none/0,
	 t_nonempty_list/0,
	 t_nonempty_list/1,
	 t_nonempty_string/0,
	 t_number/0,
	 t_number/1,
	 t_number_vals/1,
	 t_opaque_from_records/1,
	 t_opaque_match_atom/2,
	 t_opaque_match_record/2,
	 t_opaque_matching_structure/2,
	 t_opaque_structure/1,
	 %% t_parameterized_module/0,
	 t_pid/0,
	 t_port/0,
	 t_maybe_improper_list/0,
	 %% t_maybe_improper_list/2,
	 t_product/1,
	 t_reference/0,
	 t_remote/3,
	 t_string/0,
	 t_struct_from_opaque/2,
	 t_solve_remote/3,
	 t_subst/2,
	 t_subtract/2,
	 t_subtract_list/2,
	 t_sup/1,
	 t_sup/2,
	 t_tid/0,
	 t_timeout/0,
	 t_to_string/1,
	 t_to_string/2,
	 t_to_tlist/1,
	 t_tuple/0,
	 t_tuple/1,
	 t_tuple_args/1,
	 t_tuple_size/1,
	 t_tuple_sizes/1,
	 t_tuple_subtypes/1,
	 t_unicode_string/0,
	 t_unify/2,
	 t_unify/3,
	 t_unit/0,
	 t_unopaque/1,
	 t_unopaque/2,
	 t_unopaque_on_mismatch/3,
	 t_var/1,
	 t_var_name/1,
	 %% t_assign_variables_to_subtype/2,
	 type_is_defined/3,
	 record_field_diffs_to_string/2,
	 subst_all_vars_to_any/1,
	 lift_list_to_pos_empty/1,
	 is_erl_type/1,
	 atom_to_string/1
	]).

%%-define(DO_ERL_TYPES_TEST, true).
-compile({no_auto_import,[min/2,max/2]}).

-ifdef(DO_ERL_TYPES_TEST).
-export([test/0]).
-else.
-define(NO_UNUSED, true).
-endif.

-ifndef(NO_UNUSED).
-export([t_is_identifier/1]).
-endif.

-export_type([erl_type/0]).

%%=============================================================================
%%
%% Definition of the type structure
%%
%%=============================================================================

%%-----------------------------------------------------------------------------
%% Limits
%%

-define(REC_TYPE_LIMIT, 2).

-define(TUPLE_TAG_LIMIT, 5).
-define(TUPLE_ARITY_LIMIT, 8).
-define(SET_LIMIT, 13).
-define(MAX_BYTE, 255).
-define(MAX_CHAR, 16#10ffff).

-define(UNIT_MULTIPLIER, 8).

-define(TAG_IMMED1_SIZE, 4).
-define(BITS, (erlang:system_info(wordsize) * 8) - ?TAG_IMMED1_SIZE).

%%-----------------------------------------------------------------------------
%% Type tags and qualifiers
%%

-define(atom_tag,       atom).
-define(binary_tag,     binary).
-define(function_tag,   function).
-define(identifier_tag, identifier).
-define(list_tag,       list).
-define(matchstate_tag, matchstate).
-define(nil_tag,        nil).
-define(number_tag,     number).
-define(opaque_tag,     opaque).
-define(product_tag,    product).
-define(remote_tag,     remote).
-define(tuple_set_tag,  tuple_set).
-define(tuple_tag,      tuple).
-define(union_tag,      union).
-define(var_tag,        var).

-type tag()  :: ?atom_tag | ?binary_tag | ?function_tag | ?identifier_tag
              | ?list_tag | ?matchstate_tag | ?nil_tag | ?number_tag
              | ?opaque_tag | ?product_tag | ?remote_tag
              | ?tuple_tag | ?tuple_set_tag | ?union_tag | ?var_tag.

-define(float_qual,     float).
-define(integer_qual,   integer).
-define(nonempty_qual,  nonempty).
-define(pid_qual,       pid).
-define(port_qual,      port).
-define(reference_qual, reference).
-define(unknown_qual,   unknown).

-type qual() :: ?float_qual | ?integer_qual | ?nonempty_qual | ?pid_qual
              | ?port_qual | ?reference_qual | ?unknown_qual | {_, _}.

%%-----------------------------------------------------------------------------
%% The type representation
%%

-define(any,  any).
-define(none, none).
-define(unit, unit).
%% Generic constructor - elements can be many things depending on the tag.
-record(c, {tag			      :: tag(),
	    elements  = []	      :: term(),
	    qualifier = ?unknown_qual :: qual()}).

-opaque erl_type() :: ?any | ?none | ?unit | #c{}.

%%-----------------------------------------------------------------------------
%% Auxiliary types and convenient macros
%%

-type parse_form() :: {atom(), _, _} | {atom(), _, _, _} | {'op', _, _, _, _}. %% XXX: Temporarily
-type rng_elem()   :: 'pos_inf' | 'neg_inf' | integer().

-record(int_set, {set :: [integer()]}).
-record(int_rng, {from :: rng_elem(), to :: rng_elem()}).
-record(opaque,  {mod :: module(), name :: atom(),
		  args = [] :: [erl_type()], struct :: erl_type()}).
-record(remote,  {mod:: module(), name :: atom(), args = [] :: [erl_type()]}).

-define(atom(Set),                 #c{tag=?atom_tag, elements=Set}).
-define(bitstr(Unit, Base),        #c{tag=?binary_tag, elements=[Unit,Base]}).
-define(float,                     ?number(?any, ?float_qual)).
-define(function(Domain, Range),   #c{tag=?function_tag, 
				      elements=[Domain, Range]}).
-define(identifier(Types),         #c{tag=?identifier_tag, elements=Types}).
-define(integer(Types),            ?number(Types, ?integer_qual)).
-define(int_range(From, To),       ?integer(#int_rng{from=From, to=To})).
-define(int_set(Set),              ?integer(#int_set{set=Set})).
-define(list(Types, Term, Size),   #c{tag=?list_tag, elements=[Types,Term],
				      qualifier=Size}).
-define(nil,                       #c{tag=?nil_tag}).
-define(nonempty_list(Types, Term),?list(Types, Term, ?nonempty_qual)).
-define(number(Set, Qualifier),    #c{tag=?number_tag, elements=Set, 
				      qualifier=Qualifier}).
-define(opaque(Optypes),           #c{tag=?opaque_tag, elements=Optypes}).
-define(product(Types),            #c{tag=?product_tag, elements=Types}).
-define(remote(RemTypes),          #c{tag=?remote_tag, elements=RemTypes}).
-define(tuple(Types, Arity, Qual), #c{tag=?tuple_tag, elements=Types, 
				      qualifier={Arity, Qual}}).
-define(tuple_set(Tuples),         #c{tag=?tuple_set_tag, elements=Tuples}).
-define(var(Id),                   #c{tag=?var_tag, elements=Id}).

-define(matchstate(P, Slots),	   #c{tag=?matchstate_tag, elements=[P,Slots]}).
-define(any_matchstate,            ?matchstate(t_bitstr(), ?any)).

-define(byte,                      ?int_range(0, ?MAX_BYTE)).
-define(char,                      ?int_range(0, ?MAX_CHAR)).
-define(integer_pos,               ?int_range(1, pos_inf)).
-define(integer_non_neg,           ?int_range(0, pos_inf)).
-define(integer_neg,               ?int_range(neg_inf, -1)).

%%-----------------------------------------------------------------------------
%% Unions
%%

-define(union(List), #c{tag=?union_tag, elements=[_,_,_,_,_,_,_,_,_,_]=List}).

-define(atom_union(T),       ?union([T,?none,?none,?none,?none,?none,?none,?none,?none,?none])).
-define(bitstr_union(T),     ?union([?none,T,?none,?none,?none,?none,?none,?none,?none,?none])).
-define(function_union(T),   ?union([?none,?none,T,?none,?none,?none,?none,?none,?none,?none])).
-define(identifier_union(T), ?union([?none,?none,?none,T,?none,?none,?none,?none,?none,?none])).
-define(list_union(T),       ?union([?none,?none,?none,?none,T,?none,?none,?none,?none,?none])).
-define(number_union(T),     ?union([?none,?none,?none,?none,?none,T,?none,?none,?none,?none])).
-define(tuple_union(T),      ?union([?none,?none,?none,?none,?none,?none,T,?none,?none,?none])).
-define(matchstate_union(T), ?union([?none,?none,?none,?none,?none,?none,?none,T,?none,?none])).
-define(opaque_union(T),     ?union([?none,?none,?none,?none,?none,?none,?none,?none,T,?none])).
-define(remote_union(T),     ?union([?none,?none,?none,?none,?none,?none,?none,?none,?none,T])).
-define(integer_union(T),    ?number_union(T)).
-define(float_union(T),      ?number_union(T)).
-define(nil_union(T),        ?list_union(T)).


%%=============================================================================
%%
%% Primitive operations such as type construction and type tests
%%
%%=============================================================================

%%-----------------------------------------------------------------------------
%% Top and bottom
%%

-spec t_any() -> erl_type().

t_any() ->
  ?any.

-spec t_is_any(erl_type()) -> boolean().

t_is_any(?any) -> true;
t_is_any(_) -> false.

-spec t_none() -> erl_type().

t_none() ->
  ?none.

-spec t_is_none(erl_type()) -> boolean().

t_is_none(?none) -> true;
t_is_none(_) -> false.

%%-----------------------------------------------------------------------------
%% Opaque types
%%

-spec t_opaque(module(), atom(), [_], erl_type()) -> erl_type().

t_opaque(Mod, Name, Args, Struct) ->
  O = #opaque{mod = Mod, name = Name, args = Args, struct = Struct},
  ?opaque(set_singleton(O)).

-spec t_is_opaque(erl_type()) -> boolean().

t_is_opaque(?opaque(_)) -> true;
t_is_opaque(_) -> false.

-spec t_has_opaque_subtype(erl_type()) -> boolean().

t_has_opaque_subtype(?union(Ts)) ->
  lists:any(fun t_is_opaque/1, Ts);
t_has_opaque_subtype(T) ->
  t_is_opaque(T).

-spec t_opaque_structure(erl_type()) -> erl_type().

t_opaque_structure(?opaque(Elements)) ->
  t_sup([Struct || #opaque{struct = Struct} <- ordsets:to_list(Elements)]).

-spec t_opaque_module(erl_type()) -> module().

t_opaque_module(?opaque(Elements)) ->
  case ordsets:size(Elements) of
    1 ->
      [#opaque{mod = Module}] = ordsets:to_list(Elements),
      Module;
    _ -> throw({error, "Unexpected multiple opaque types"})
  end.

%% This only makes sense if we know that Type matches Opaque
-spec t_opaque_matching_structure(erl_type(), erl_type()) -> erl_type().

t_opaque_matching_structure(Type, Opaque) ->
  OpaqueStruct = t_opaque_structure(Opaque),
  case OpaqueStruct of
    ?union(L1) ->
      case Type of
	?union(_L2) -> OpaqueStruct;
	_OtherType -> t_opaque_matching_structure_list(Type, L1)
      end;
    ?tuple_set(_Set1) = TupleSet ->
      case Type of
	?tuple_set(_Set2) -> OpaqueStruct;
	_ -> t_opaque_matching_structure_list(Type, t_tuple_subtypes(TupleSet))
      end;
    _Other -> OpaqueStruct
  end.

t_opaque_matching_structure_list(Type, List) ->
  NewList = [t_inf(Element, Type) || Element <- List],
  Results = [NotNone || NotNone <- NewList, NotNone =/= ?none],
  case Results of
    [] -> ?none;
    [First|_] -> First
  end.

-spec t_contains_opaque(erl_type()) -> boolean().

t_contains_opaque(?any)                     -> false;
t_contains_opaque(?none)                    -> false;
t_contains_opaque(?unit)                    -> false;
t_contains_opaque(?atom(_Set))              -> false;
t_contains_opaque(?bitstr(_Unit, _Base))    -> false;
t_contains_opaque(?float)                   -> false;
t_contains_opaque(?function(Domain, Range)) ->
  t_contains_opaque(Domain) orelse t_contains_opaque(Range);
t_contains_opaque(?identifier(_Types))      -> false;
t_contains_opaque(?integer(_Types))         -> false;
t_contains_opaque(?int_range(_From, _To))   -> false;
t_contains_opaque(?int_set(_Set))           -> false;
t_contains_opaque(?list(Type, _, _))        -> t_contains_opaque(Type);
t_contains_opaque(?matchstate(_P, _Slots))  -> false;
t_contains_opaque(?nil)                     -> false;
t_contains_opaque(?number(_Set, _Tag))      -> false;
t_contains_opaque(?opaque(_))               -> true;
t_contains_opaque(?product(Types))          -> list_contains_opaque(Types);
t_contains_opaque(?tuple(?any, _, _))       -> false;
t_contains_opaque(?tuple(Types, _, _))      -> list_contains_opaque(Types);
t_contains_opaque(?tuple_set(_Set) = T)     ->
  list_contains_opaque(t_tuple_subtypes(T));
t_contains_opaque(?union(List))             -> list_contains_opaque(List);
t_contains_opaque(?var(_Id))                -> false.

-spec list_contains_opaque([erl_type()]) -> boolean().

list_contains_opaque(List) ->
  lists:any(fun t_contains_opaque/1, List).

%% t_find_opaque_mismatch/2 of two types should only be used if their
%% t_inf is t_none() due to some opaque type violation.
%%
%% The first argument of the function is the pattern and its second
%% argument the type we are matching against the pattern.

-spec t_find_opaque_mismatch(erl_type(), erl_type()) -> 'error' | {'ok', erl_type(), erl_type()}.

t_find_opaque_mismatch(T1, T2) ->
  t_find_opaque_mismatch(T1, T2, T2).

t_find_opaque_mismatch(?any, _Type, _TopType) -> error;
t_find_opaque_mismatch(?none, _Type, _TopType) -> error;
t_find_opaque_mismatch(?list(T1, _, _), ?list(T2, _, _), TopType) ->
  t_find_opaque_mismatch(T1, T2, TopType);
t_find_opaque_mismatch(_T1, ?opaque(_) = T2, TopType) -> {ok, TopType, T2};
t_find_opaque_mismatch(?product(T1), ?product(T2), TopType) ->
  t_find_opaque_mismatch_ordlists(T1, T2, TopType);
t_find_opaque_mismatch(?tuple(T1, Arity, _), ?tuple(T2, Arity, _), TopType) ->
  t_find_opaque_mismatch_ordlists(T1, T2, TopType);
t_find_opaque_mismatch(?tuple(_, _, _) = T1, ?tuple_set(_) = T2, TopType) ->
  Tuples1 = t_tuple_subtypes(T1),
  Tuples2 = t_tuple_subtypes(T2),
  t_find_opaque_mismatch_lists(Tuples1, Tuples2, TopType);
t_find_opaque_mismatch(T1, ?union(U2), TopType) ->
  t_find_opaque_mismatch_lists([T1], U2, TopType);
t_find_opaque_mismatch(_T1, _T2, _TopType) -> error.

t_find_opaque_mismatch_ordlists(L1, L2, TopType) ->
  List = lists:zipwith(fun(T1, T2) ->
			   t_find_opaque_mismatch(T1, T2, TopType)
		       end, L1, L2),
  t_find_opaque_mismatch_list(List).

t_find_opaque_mismatch_lists(L1, L2, _TopType) ->
  List = [t_find_opaque_mismatch(T1, T2, T2) || T1 <- L1, T2 <- L2],
  t_find_opaque_mismatch_list(List).

t_find_opaque_mismatch_list([]) -> error;
t_find_opaque_mismatch_list([H|T]) ->
  case H of
    {ok, _T1, _T2} -> H;
    error -> t_find_opaque_mismatch_list(T)
  end.

-spec t_opaque_from_records(dict()) -> [erl_type()].

t_opaque_from_records(RecDict) ->
  OpaqueRecDict =
    dict:filter(fun(Key, _Value) ->
		    case Key of
		      {opaque, _Name} -> true;
		      _  -> false
		    end
		end, RecDict),
  OpaqueTypeDict =
    dict:map(fun({opaque, Name}, {Module, Type, ArgNames}) ->
		 case ArgNames of
		   [] ->
		     t_opaque(Module, Name, [], t_from_form(Type, RecDict));
		   _ ->
		     throw({error,"Polymorphic opaque types not supported yet"})
		 end
	     end, OpaqueRecDict),
  [OpaqueType || {_Key, OpaqueType} <- dict:to_list(OpaqueTypeDict)].

-spec t_opaque_match_atom(erl_type(), [erl_type()]) -> [erl_type()].

t_opaque_match_atom(?atom(_) = Atom,  Opaques) ->
  case t_atom_vals(Atom) of
    unknown -> [];
    _  -> [O || O <- Opaques, t_inf(Atom, O, opaque) =/= ?none,
		t_opaque_atom_vals(t_opaque_structure(O)) =/= unknown]
  end;
t_opaque_match_atom(_, _) -> [].

-spec t_opaque_atom_vals(erl_type()) -> 'unknown' | [atom(),...].

t_opaque_atom_vals(OpaqueStruct) ->
  case OpaqueStruct of
    ?atom(_) -> t_atom_vals(OpaqueStruct);
    ?union([Atom,_,_,_,_,_,_,_,_,_]) -> t_atom_vals(Atom);
    _ -> unknown
  end.
	  
-spec t_opaque_match_record(erl_type(), [erl_type()]) -> [erl_type()].

t_opaque_match_record(?tuple([?atom(_) = Tag|_Fields], _, _) = Rec, Opaques) ->
  [O || O <- Opaques, t_inf(Rec, O, opaque) =/= ?none,
	lists:member(Tag, t_opaque_tuple_tags(t_opaque_structure(O)))];
t_opaque_match_record(_, _) -> [].

-spec t_opaque_tuple_tags(erl_type()) -> [erl_type()].

t_opaque_tuple_tags(OpaqueStruct) ->
  case OpaqueStruct of
    ?tuple([?atom(_) = Tag|_Fields], _, _) -> [Tag];
    ?tuple_set(_) = TupleSet ->
      Tuples = t_tuple_subtypes(TupleSet),
      lists:flatten([t_opaque_tuple_tags(T) || T <- Tuples]);
    ?union([_,_,_,_,_,_,Tuples,_,_,_]) -> t_opaque_tuple_tags(Tuples);
    _ -> []
  end.

%% Decompose opaque instances of type arg2 to structured types, in arg1
%% XXX: Same as t_unopaque
-spec t_struct_from_opaque(erl_type(), [erl_type()]) -> erl_type().

t_struct_from_opaque(?function(Domain, Range), Opaques) ->
  ?function(t_struct_from_opaque(Domain, Opaques),
	    t_struct_from_opaque(Range, Opaques));
t_struct_from_opaque(?list(Types, Term, Size), Opaques) ->
  ?list(t_struct_from_opaque(Types, Opaques), Term, Size);
t_struct_from_opaque(?opaque(_) = T, Opaques) ->
  case lists:member(T, Opaques) of
    true  -> t_opaque_structure(T);
    false -> T
  end;
t_struct_from_opaque(?product(Types), Opaques) ->
  ?product(list_struct_from_opaque(Types, Opaques));
t_struct_from_opaque(?tuple(?any, _, _) = T, _Opaques) -> T;
t_struct_from_opaque(?tuple(Types, Arity, Tag), Opaques) ->
  ?tuple(list_struct_from_opaque(Types, Opaques), Arity, Tag);
t_struct_from_opaque(?tuple_set(Set), Opaques) ->
  NewSet = [{Sz, [t_struct_from_opaque(T, Opaques) || T <- Tuples]}
	    || {Sz, Tuples} <- Set],
  ?tuple_set(NewSet);
t_struct_from_opaque(?union(List), Opaques) ->
  t_sup(list_struct_from_opaque(List, Opaques));
t_struct_from_opaque(Type, _Opaques) -> Type.

list_struct_from_opaque(Types, Opaques) ->
  [t_struct_from_opaque(Type, Opaques) || Type <- Types].

-spec t_unopaque_on_mismatch(erl_type(), erl_type(), [erl_type()]) -> erl_type().

t_unopaque_on_mismatch(GenType, Type, Opaques) ->
  case t_inf(GenType, Type) of
    ?none ->
      Unopaqued = t_unopaque(Type, Opaques),
      %% XXX: Unions might be a problem, must investigate.
      case t_inf(GenType, Unopaqued) of
	?none -> Type;
	_ -> Unopaqued
      end;
     _ -> Type
  end.

-spec module_builtin_opaques(module()) -> [erl_type()].

module_builtin_opaques(Module) ->
  [O || O <- all_opaque_builtins(), t_opaque_module(O) =:= Module].

%%-----------------------------------------------------------------------------
%% Remote types: these types are used for preprocessing;
%% they should never reach the analysis stage.

-spec t_remote(atom(), atom(), [erl_type()]) -> erl_type().

t_remote(Mod, Name, Args) ->
  ?remote(set_singleton(#remote{mod = Mod, name = Name, args = Args})).

-spec t_is_remote(erl_type()) -> boolean().

t_is_remote(?remote(_)) -> true;
t_is_remote(_) -> false.

-spec t_solve_remote(erl_type(), set(), dict()) -> erl_type().

t_solve_remote(Type, ExpTypes, Records) ->
  {RT, _RR} = t_solve_remote(Type, ExpTypes, Records, []),
  RT.

t_solve_remote(?function(Domain, Range), ET, R, C) ->
  {RT1, RR1} = t_solve_remote(Domain, ET, R, C),
  {RT2, RR2} = t_solve_remote(Range, ET, R, C),
  {?function(RT1, RT2), RR1 ++ RR2};
t_solve_remote(?list(Types, Term, Size), ET, R, C) ->
  {RT, RR} = t_solve_remote(Types, ET, R, C),
  {?list(RT, Term, Size), RR};
t_solve_remote(?product(Types), ET, R, C) ->
  {RL, RR} = list_solve_remote(Types, ET, R, C),
  {?product(RL), RR};
t_solve_remote(?opaque(Set), ET, R, C) ->
  List = ordsets:to_list(Set),
  {NewList, RR} = opaques_solve_remote(List, ET, R, C),
  {?opaque(ordsets:from_list(NewList)), RR};
t_solve_remote(?tuple(?any, _, _) = T, _ET, _R, _C) -> {T, []};
t_solve_remote(?tuple(Types, _Arity, _Tag), ET, R, C)  ->
  {RL, RR} = list_solve_remote(Types, ET, R, C),
  {t_tuple(RL), RR};
t_solve_remote(?tuple_set(Set), ET, R, C) ->
  {NewTuples, RR} = tuples_solve_remote(Set, ET, R, C),
  {t_sup(NewTuples), RR};
t_solve_remote(?remote(Set), ET, R, C) ->
  RemoteList = ordsets:to_list(Set),
  {RL, RR} = list_solve_remote_type(RemoteList, ET, R, C),
  {t_sup(RL), RR};
t_solve_remote(?union(List), ET, R, C) ->
  {RL, RR} = list_solve_remote(List, ET, R, C),
  {t_sup(RL), RR};
t_solve_remote(T, _ET, _R, _C) -> {T, []}.

t_solve_remote_type(#remote{mod = RemMod, name = Name, args = Args} = RemType,
                    ET, R, C) ->
  ArgsLen = length(Args),
  case dict:find(RemMod, R) of
    error ->
      self() ! {self(), ext_types, {RemMod, Name, ArgsLen}},
      {t_any(), []};
    {ok, RemDict} ->
      MFA = {RemMod, Name, ArgsLen},
      case sets:is_element(MFA, ET) of
        true ->
          case lookup_type(Name, RemDict) of
            {type, {_Mod, Type, ArgNames}} when ArgsLen =:= length(ArgNames) ->
              {NewType, NewCycle, NewRR} =
                case can_unfold_more(RemType, C) of
                  true ->
                    List = lists:zip(ArgNames, Args),
                    TmpVarDict = dict:from_list(List),
                    {t_from_form(Type, RemDict, TmpVarDict), [RemType|C], []};
                  false ->
		    {t_any(), C, [RemType]}
                end,
              {RT, RR} = t_solve_remote(NewType, ET, R, NewCycle),
              RetRR = NewRR ++ RR,
              RT1 =
                case lists:member(RemType, RetRR) of
                  true -> t_limit(RT, ?REC_TYPE_LIMIT);
                  false -> RT
                end,
              {RT1, RetRR};
            {opaque, {Mod, Type, ArgNames}} when ArgsLen =:= length(ArgNames) ->
              List = lists:zip(ArgNames, Args),
              TmpVarDict = dict:from_list(List),
              {Rep, NewCycle, NewRR} =
                case can_unfold_more(RemType, C) of
                  true ->
		    {t_from_form(Type, RemDict, TmpVarDict), [RemType|C], []};
                  false ->
		    {t_any(), C, [RemType]}
                end,
              {NewRep, RR} = t_solve_remote(Rep, ET, R, NewCycle),
              RetRR = NewRR ++ RR,
              RT1 =
                case lists:member(RemType, RetRR) of
                  true -> t_limit(NewRep, ?REC_TYPE_LIMIT);
                  false -> NewRep
                end,
              {t_from_form({opaque, -1, Name, {Mod, Args, RT1}},
                           RemDict, TmpVarDict),
               RetRR};
            {type, _} ->
              Msg = io_lib:format("Unknown remote type ~w\n", [Name]),
              throw({error, Msg});
            {opaque, _} ->
              Msg = io_lib:format("Unknown remote opaque type ~w\n", [Name]),
              throw({error, Msg});
            error ->
              Msg = io_lib:format("Unable to find remote type ~w:~w()\n",
                                  [RemMod, Name]),
              throw({error, Msg})
          end;
        false ->
          self() ! {self(), ext_types, {RemMod, Name, ArgsLen}},
          {t_any(), []}
      end
  end.

list_solve_remote([], _ET, _R, _C) ->
  {[], []};
list_solve_remote([Type|Types], ET, R, C) ->
  {RT, RR1} = t_solve_remote(Type, ET, R, C),
  {RL, RR2} = list_solve_remote(Types, ET, R, C),
  {[RT|RL], RR1 ++ RR2}.

list_solve_remote_type([], _ET, _R, _C) ->
  {[], []};
list_solve_remote_type([Type|Types], ET, R, C) ->
  {RT, RR1} = t_solve_remote_type(Type, ET, R, C),
  {RL, RR2} = list_solve_remote_type(Types, ET, R, C),
  {[RT|RL], RR1 ++ RR2}.

opaques_solve_remote([], _ET, _R, _C) ->
  {[], []};
opaques_solve_remote([#opaque{struct = Struct} = Remote|Tail], ET, R, C) ->
  {RT, RR1} = t_solve_remote(Struct, ET, R, C),
  {LOp, RR2} = opaques_solve_remote(Tail, ET, R, C),
  {[Remote#opaque{struct = RT}|LOp], RR1 ++ RR2}.

tuples_solve_remote([], _ET, _R, _C) ->
  {[], []};
tuples_solve_remote([{_Sz, Tuples}|Tail], ET, R, C) ->
  {RL, RR1} = list_solve_remote(Tuples, ET, R, C),
  {LSzTpls, RR2} = tuples_solve_remote(Tail, ET, R, C),
  {RL ++ LSzTpls, RR1 ++ RR2}.

%%-----------------------------------------------------------------------------
%% Unit type. Signals non termination.
%%

-spec t_unit() -> erl_type().

t_unit() ->
  ?unit.

-spec t_is_unit(erl_type()) -> boolean().

t_is_unit(?unit) -> true;
t_is_unit(_) -> false.

-spec t_is_none_or_unit(erl_type()) -> boolean().

t_is_none_or_unit(?none) -> true;
t_is_none_or_unit(?unit) -> true;
t_is_none_or_unit(_) -> false.

%%-----------------------------------------------------------------------------
%% Atoms and the derived type boolean
%%

-spec t_atom() -> erl_type().

t_atom() ->
  ?atom(?any).

-spec t_atom(atom()) -> erl_type().

t_atom(A) when is_atom(A) ->
  ?atom(set_singleton(A)).

-spec t_atoms([atom()]) -> erl_type().

t_atoms(List) when is_list(List) ->
  t_sup([t_atom(A) || A <- List]).

-spec t_atom_vals(erl_type()) -> 'unknown' | [atom(),...].

t_atom_vals(?atom(?any)) -> unknown;
t_atom_vals(?atom(Set)) -> set_to_list(Set);
t_atom_vals(Other) ->
  ?atom(_) = Atm = t_inf(t_atom(), Other),
  t_atom_vals(Atm).

-spec t_is_atom(erl_type()) -> boolean().

t_is_atom(?atom(_)) -> true;
t_is_atom(_) -> false.

-spec t_is_atom(atom(), erl_type()) -> boolean().

t_is_atom(Atom, ?atom(?any)) when is_atom(Atom) -> false;
t_is_atom(Atom, ?atom(Set)) when is_atom(Atom) -> set_is_singleton(Atom, Set);
t_is_atom(Atom, _) when is_atom(Atom) -> false.

%%------------------------------------

-spec t_boolean() -> erl_type().

t_boolean() ->
  ?atom(set_from_list([false, true])).

-spec t_is_boolean(erl_type()) -> boolean().

t_is_boolean(?atom(?any)) -> false;
t_is_boolean(?atom(Set)) ->
  case set_size(Set) of
    1 -> set_is_element(true, Set) orelse set_is_element(false, Set);
    2 -> set_is_element(true, Set) andalso set_is_element(false, Set);
    N when is_integer(N), N > 2 -> false
  end;
t_is_boolean(_) -> false.

%%-----------------------------------------------------------------------------
%% Binaries
%%

-spec t_binary() -> erl_type().

t_binary() ->
  ?bitstr(8, 0).

-spec t_is_binary(erl_type()) -> boolean().

t_is_binary(?bitstr(U, B)) -> 
  ((U rem 8) =:= 0) andalso ((B rem 8) =:= 0);
t_is_binary(_) -> false.

%%-----------------------------------------------------------------------------
%% Bitstrings
%%

-spec t_bitstr() -> erl_type().

t_bitstr() ->
  ?bitstr(1, 0).

-spec t_bitstr(non_neg_integer(), non_neg_integer()) -> erl_type().

t_bitstr(U, B) ->
  NewB = 
    if
      U =:= 0 -> B;
      B >= (U * (?UNIT_MULTIPLIER + 1)) ->
	(B rem U) + U * ?UNIT_MULTIPLIER;
      true ->
	B
    end,
  ?bitstr(U, NewB).

-spec t_bitstr_unit(erl_type()) -> non_neg_integer().

t_bitstr_unit(?bitstr(U, _)) -> U.

-spec t_bitstr_base(erl_type()) -> non_neg_integer().

t_bitstr_base(?bitstr(_, B)) -> B.

-spec t_bitstr_concat([erl_type()]) -> erl_type().

t_bitstr_concat(List) ->
  t_bitstr_concat_1(List, t_bitstr(0, 0)).

t_bitstr_concat_1([T|Left], Acc) ->
  t_bitstr_concat_1(Left, t_bitstr_concat(Acc, T));
t_bitstr_concat_1([], Acc) ->
  Acc.

-spec t_bitstr_concat(erl_type(), erl_type()) -> erl_type().

t_bitstr_concat(T1, T2) ->
  T1p = t_inf(t_bitstr(), T1),
  T2p = t_inf(t_bitstr(), T2),
  bitstr_concat(T1p, T2p).

-spec t_bitstr_match(erl_type(), erl_type()) -> erl_type().

t_bitstr_match(T1, T2) ->
  T1p = t_inf(t_bitstr(), T1),
  T2p = t_inf(t_bitstr(), T2),
  bitstr_match(T1p, T2p).

-spec t_is_bitstr(erl_type()) -> boolean().

t_is_bitstr(?bitstr(_, _)) -> true;
t_is_bitstr(_) -> false.

%%-----------------------------------------------------------------------------
%% Matchstates
%%

-spec t_matchstate() -> erl_type().

t_matchstate() ->
  ?any_matchstate.

-spec t_matchstate(erl_type(), non_neg_integer()) -> erl_type().

t_matchstate(Init, 0) ->
  ?matchstate(Init, Init);
t_matchstate(Init, Max) when is_integer(Max) ->
  Slots = [Init|[?none || _ <- lists:seq(1, Max)]],
  ?matchstate(Init, t_product(Slots)).

-spec t_is_matchstate(erl_type()) -> boolean().

t_is_matchstate(?matchstate(_, _)) -> true;
t_is_matchstate(_) -> false.

-spec t_matchstate_present(erl_type()) -> erl_type().

t_matchstate_present(Type) ->
  case t_inf(t_matchstate(), Type) of
    ?matchstate(P, _) -> P;
    _ -> ?none
  end.

-spec t_matchstate_slot(erl_type(), non_neg_integer()) -> erl_type().

t_matchstate_slot(Type, Slot) ->
  RealSlot = Slot + 1,
  case t_inf(t_matchstate(), Type) of
    ?matchstate(_, ?any) -> ?any;
    ?matchstate(_, ?product(Vals)) when length(Vals) >= RealSlot ->
      lists:nth(RealSlot, Vals);
    ?matchstate(_, ?product(_)) ->
      ?none;
    ?matchstate(_, SlotType) when RealSlot =:= 1 ->
      SlotType;
    _ ->
      ?none
  end.

-spec t_matchstate_slots(erl_type()) -> erl_type().

t_matchstate_slots(?matchstate(_, Slots)) ->
  Slots.

-spec t_matchstate_update_present(erl_type(), erl_type()) -> erl_type().

t_matchstate_update_present(New, Type) -> 
  case t_inf(t_matchstate(), Type) of
    ?matchstate(_, Slots) ->
      ?matchstate(New, Slots);
    _ -> ?none
  end.

-spec t_matchstate_update_slot(erl_type(), erl_type(), non_neg_integer()) -> erl_type().

t_matchstate_update_slot(New, Type, Slot) -> 
  RealSlot = Slot + 1,
  case t_inf(t_matchstate(), Type) of
    ?matchstate(Pres, Slots) ->
      NewSlots = 
	case Slots of
	  ?any ->
	    ?any;
	  ?product(Vals) when length(Vals) >= RealSlot ->
	    NewTuple = setelement(RealSlot, list_to_tuple(Vals), New),
	    NewVals = tuple_to_list(NewTuple),
	    ?product(NewVals);
	  ?product(_) ->
	    ?none;
	  _ when RealSlot =:= 1 ->
	    New;
	  _ ->
	    ?none
	end,
      ?matchstate(Pres, NewSlots);
    _ ->
      ?none
  end.

%%-----------------------------------------------------------------------------
%% Functions
%%

-spec t_fun() -> erl_type().

t_fun() ->
  ?function(?any, ?any).

-spec t_fun(erl_type()) -> erl_type().

t_fun(Range) ->
  ?function(?any, Range).

-spec t_fun([erl_type()] | arity(), erl_type()) -> erl_type().

t_fun(Domain, Range) when is_list(Domain) ->
  ?function(?product(Domain), Range);
t_fun(Arity, Range) when is_integer(Arity), 0 =< Arity, Arity =< 255 ->
  ?function(?product(lists:duplicate(Arity, ?any)), Range).

-spec t_fun_args(erl_type()) -> 'unknown' | [erl_type()].

t_fun_args(?function(?any, _)) ->
  unknown;
t_fun_args(?function(?product(Domain), _)) when is_list(Domain) ->
  Domain.

-spec t_fun_arity(erl_type()) -> 'unknown' | non_neg_integer().

t_fun_arity(?function(?any, _)) ->
  unknown;
t_fun_arity(?function(?product(Domain), _)) ->
  length(Domain).

-spec t_fun_range(erl_type()) -> erl_type().

t_fun_range(?function(_, Range)) ->
  Range.

-spec t_is_fun(erl_type()) -> boolean().

t_is_fun(?function(_, _)) -> true;
t_is_fun(_) -> false.

%%-----------------------------------------------------------------------------
%% Identifiers. Includes ports, pids and refs.
%% 

-spec t_identifier() -> erl_type().

t_identifier() ->
  ?identifier(?any).

-ifdef(DO_ERL_TYPES_TEST).
-spec t_is_identifier(erl_type()) -> erl_type().

t_is_identifier(?identifier(_)) -> true;
t_is_identifier(_) -> false.
-endif.

%%------------------------------------

-spec t_port() -> erl_type().

t_port() ->
  ?identifier(set_singleton(?port_qual)).

-spec t_is_port(erl_type()) -> boolean().

t_is_port(?identifier(?any)) -> false;
t_is_port(?identifier(Set)) -> set_is_singleton(?port_qual, Set);
t_is_port(_) -> false.

%%------------------------------------

-spec t_pid() -> erl_type().

t_pid() ->
  ?identifier(set_singleton(?pid_qual)).

-spec t_is_pid(erl_type()) -> boolean().

t_is_pid(?identifier(?any)) -> false;
t_is_pid(?identifier(Set)) -> set_is_singleton(?pid_qual, Set);
t_is_pid(_) -> false.

%%------------------------------------

-spec t_reference() -> erl_type().

t_reference() ->
  ?identifier(set_singleton(?reference_qual)).

-spec t_is_reference(erl_type()) -> boolean().

t_is_reference(?identifier(?any)) -> false;
t_is_reference(?identifier(Set)) -> set_is_singleton(?reference_qual, Set);
t_is_reference(_) -> false.

%%-----------------------------------------------------------------------------
%% Numbers are divided into floats, integers, chars and bytes.
%%

-spec t_number() -> erl_type().

t_number() ->
  ?number(?any, ?unknown_qual).

-spec t_number(integer()) -> erl_type().

t_number(X) when is_integer(X) ->
  t_integer(X).

-spec t_is_number(erl_type()) -> boolean().

t_is_number(?number(_, _)) -> true;
t_is_number(_) -> false.

%% Currently, the type system collapses all floats to ?float and does
%% not keep any information about their values. As a result, the list
%% that this function returns contains only integers.
-spec t_number_vals(erl_type()) -> 'unknown' | [integer(),...].

t_number_vals(?int_set(?any)) -> unknown;
t_number_vals(?int_set(Set)) -> set_to_list(Set);
t_number_vals(?number(_, _)) -> unknown;
t_number_vals(Other) ->
  Inf = t_inf(Other, t_number()),
  false = t_is_none(Inf), % sanity check
  t_number_vals(Inf).

%%------------------------------------

-spec t_float() -> erl_type().

t_float() ->
  ?float.

-spec t_is_float(erl_type()) -> boolean().

t_is_float(?float) -> true;
t_is_float(_) -> false.

%%------------------------------------

-spec t_integer() -> erl_type().

t_integer() ->
  ?integer(?any).

-spec t_integer(integer()) -> erl_type().

t_integer(I) when is_integer(I) ->
  ?int_set(set_singleton(I)).

-spec t_integers([integer()]) -> erl_type().

t_integers(List) when is_list(List) ->
  t_sup([t_integer(I) || I <- List]).

-spec t_is_integer(erl_type()) -> boolean().

t_is_integer(?integer(_)) -> true;
t_is_integer(_) -> false.

%%------------------------------------

-spec t_byte() -> erl_type().

t_byte() ->
  ?byte.

-ifdef(DO_ERL_TYPES_TEST).
-spec t_is_byte(erl_type()) -> boolean().

t_is_byte(?int_range(neg_inf, _)) -> false;
t_is_byte(?int_range(_, pos_inf)) -> false;
t_is_byte(?int_range(From, To))
  when is_integer(From), From >= 0, is_integer(To), To =< ?MAX_BYTE -> true;
t_is_byte(?int_set(Set)) -> 
  (set_min(Set) >= 0) andalso (set_max(Set) =< ?MAX_BYTE);
t_is_byte(_) -> false.
-endif.

%%------------------------------------

-spec t_char() -> erl_type().

t_char() ->
  ?char.

-spec t_is_char(erl_type()) -> boolean().

t_is_char(?int_range(neg_inf, _)) -> false;
t_is_char(?int_range(_, pos_inf)) -> false;
t_is_char(?int_range(From, To))
  when is_integer(From), From >= 0, is_integer(To), To =< ?MAX_CHAR -> true;
t_is_char(?int_set(Set)) -> 
  (set_min(Set) >= 0) andalso (set_max(Set) =< ?MAX_CHAR);
t_is_char(_) -> false.

%%-----------------------------------------------------------------------------
%% Lists
%%

-spec t_cons() -> erl_type().

t_cons() ->
  ?nonempty_list(?any, ?any).

%% Note that if the tail argument can be a list, we must collapse the
%% content of the list to include both the content of the tail list
%% and the head of the cons. If for example the tail argument is any()
%% then there can be any list in the tail and the content of the
%% returned list must be any().

-spec t_cons(erl_type(), erl_type()) -> erl_type().

t_cons(?none,  _) -> ?none;
t_cons(_, ?none) -> ?none;
t_cons(?unit, _) -> ?none;
t_cons(_, ?unit) -> ?none;
t_cons(Hd, ?nil) ->
  ?nonempty_list(Hd, ?nil);
t_cons(Hd, ?list(Contents, Termination, _)) ->
  ?nonempty_list(t_sup(Contents, Hd), Termination);
t_cons(Hd, Tail) ->
  case t_inf(Tail, t_maybe_improper_list()) of
    ?list(Contents, Termination, _Size) ->
      %% Collapse the list part of the termination but keep the
      %% non-list part intact.
      NewTermination = t_sup(t_subtract(Tail, t_maybe_improper_list()), 
			     Termination),
      ?nonempty_list(t_sup(Hd, Contents), NewTermination);
    ?nil -> ?nonempty_list(Hd, Tail);
    ?none -> ?nonempty_list(Hd, Tail);
    ?unit -> ?none
  end.

-spec t_is_cons(erl_type()) -> boolean().

t_is_cons(?nonempty_list(_, _)) -> true;
t_is_cons(_) -> false.  

-spec t_cons_hd(erl_type()) -> erl_type().

t_cons_hd(?nonempty_list(Contents, _Termination)) -> Contents.

-spec t_cons_tl(erl_type()) -> erl_type().

t_cons_tl(?nonempty_list(_Contents, Termination) = T) ->
  t_sup(Termination, T).

-spec t_nil() -> erl_type().

t_nil() ->
  ?nil.

-spec t_is_nil(erl_type()) -> boolean().

t_is_nil(?nil) -> true;
t_is_nil(_) -> false.

-spec t_list() -> erl_type().

t_list() ->
  ?list(?any, ?nil, ?unknown_qual).

-spec t_list(erl_type()) -> erl_type().

t_list(?none) -> ?none;
t_list(?unit) -> ?none;
t_list(Contents) ->
  ?list(Contents, ?nil, ?unknown_qual).

-spec t_list_elements(erl_type()) -> erl_type().

t_list_elements(?list(Contents, _, _)) -> Contents;
t_list_elements(?nil) -> ?none.

-spec t_list_termination(erl_type()) -> erl_type().

t_list_termination(?nil) -> ?nil;
t_list_termination(?list(_, Term, _)) -> Term.

-spec t_is_list(erl_type()) -> boolean().

t_is_list(?list(_Contents, ?nil, _)) -> true;
t_is_list(?nil) -> true;
t_is_list(_) -> false.

-spec t_nonempty_list() -> erl_type().

t_nonempty_list() ->
  t_cons(?any, ?nil).

-spec t_nonempty_list(erl_type()) -> erl_type().

t_nonempty_list(Type) ->
  t_cons(Type, ?nil).

-spec t_nonempty_string() -> erl_type().

t_nonempty_string() ->
  t_nonempty_list(t_char()).

-spec t_string() -> erl_type().

t_string() ->
  t_list(t_char()).

-spec t_is_string(erl_type()) -> boolean().

t_is_string(X) ->
  t_is_list(X) andalso t_is_char(t_list_elements(X)).

-spec t_maybe_improper_list() -> erl_type().

t_maybe_improper_list() ->
  ?list(?any, ?any, ?unknown_qual).

%% Should only be used if you know what you are doing. See t_cons/2
-spec t_maybe_improper_list(erl_type(), erl_type()) -> erl_type().

t_maybe_improper_list(_Content, ?unit) -> ?none;
t_maybe_improper_list(?unit, _Termination) -> ?none;
t_maybe_improper_list(Content, Termination) ->
  %% Safety check
  true = t_is_subtype(t_nil(), Termination),
  ?list(Content, Termination, ?unknown_qual).

-spec t_is_maybe_improper_list(erl_type()) -> boolean().

t_is_maybe_improper_list(?list(_, _, _)) -> true;
t_is_maybe_improper_list(?nil) -> true;
t_is_maybe_improper_list(_) -> false.

%% %% Should only be used if you know what you are doing. See t_cons/2
%% -spec t_improper_list(erl_type(), erl_type()) -> erl_type().
%%
%% t_improper_list(?unit, _Termination) -> ?none;
%% t_improper_list(_Content, ?unit) -> ?none;
%% t_improper_list(Content, Termination) ->
%%   %% Safety check
%%   false = t_is_subtype(t_nil(), Termination),
%%   ?list(Content, Termination, ?any).  

-spec lift_list_to_pos_empty(erl_type()) -> erl_type().

lift_list_to_pos_empty(?nil) -> ?nil;
lift_list_to_pos_empty(?list(Content, Termination, _)) -> 
  ?list(Content, Termination, ?unknown_qual).

%%-----------------------------------------------------------------------------
%% Tuples
%%

-spec t_tuple() -> erl_type().

t_tuple() ->
  ?tuple(?any, ?any, ?any).

-spec t_tuple(non_neg_integer() | [erl_type()]) -> erl_type().

t_tuple(N) when is_integer(N) ->
  ?tuple(lists:duplicate(N, ?any), N, ?any);
t_tuple(List) ->
  case any_none_or_unit(List) of
    true -> t_none();
    false ->
      Arity = length(List),
      case get_tuple_tags(List) of
	[Tag] -> ?tuple(List, Arity, Tag);  %% Tag can also be ?any here
	TagList ->
	  SortedTagList = lists:sort(TagList),
	  Tuples = [?tuple([T|tl(List)], Arity, T) || T <- SortedTagList],
	  ?tuple_set([{Arity, Tuples}])
      end
  end.

-spec get_tuple_tags([erl_type()]) -> [erl_type(),...].

get_tuple_tags([?atom(?any)|_]) -> [?any];
get_tuple_tags([?atom(Set)|_]) ->
  case set_size(Set) > ?TUPLE_TAG_LIMIT of
    true -> [?any];
    false -> [t_atom(A) || A <- set_to_list(Set)]
  end;
get_tuple_tags(_) -> [?any].

%% to be used for a tuple with known types for its arguments (not ?any)
-spec t_tuple_args(erl_type()) -> [erl_type()].

t_tuple_args(?tuple(Args, _, _)) when is_list(Args) -> Args.

%% to be used for a tuple with a known size (not ?any)
-spec t_tuple_size(erl_type()) -> non_neg_integer().

t_tuple_size(?tuple(_, Size, _)) when is_integer(Size) -> Size.

-spec t_tuple_sizes(erl_type()) -> 'unknown' | [non_neg_integer(),...].

t_tuple_sizes(?tuple(?any, ?any, ?any)) -> unknown;
t_tuple_sizes(?tuple(_, Size, _)) when is_integer(Size) -> [Size];
t_tuple_sizes(?tuple_set(List)) -> [Size || {Size, _} <- List].

-spec t_tuple_subtypes(erl_type()) -> 'unknown' | [erl_type(),...].

t_tuple_subtypes(?tuple(?any, ?any, ?any)) -> unknown;
t_tuple_subtypes(?tuple(_, _, _) = T) -> [T];
t_tuple_subtypes(?tuple_set(List)) ->
  lists:append([Tuples || {_Size, Tuples} <- List]).

-spec t_is_tuple(erl_type()) -> boolean().

t_is_tuple(?tuple(_, _, _)) -> true;
t_is_tuple(?tuple_set(_)) -> true;
t_is_tuple(_) -> false.

%%-----------------------------------------------------------------------------
%% Non-primitive types, including some handy syntactic sugar types
%%

-spec t_bitstrlist() -> erl_type().

t_bitstrlist() ->
  t_iolist(1, t_bitstr()).

-spec t_charlist() -> erl_type().

t_charlist() ->
  t_charlist(1).

-spec t_charlist(non_neg_integer()) -> erl_type().

t_charlist(N) when N > 0 ->
  t_maybe_improper_list(t_sup([t_unicode_char(),
			       t_unicode_binary(),
			       t_charlist(N-1)]),
		        t_sup(t_unicode_binary(), t_nil()));
t_charlist(0) ->
  t_maybe_improper_list(t_any(), t_sup(t_unicode_binary(), t_nil())).

-spec t_constant() -> erl_type().

t_constant() ->
  t_sup([t_number(), t_identifier(), t_atom(), t_fun(), t_binary()]).

-spec t_is_constant(erl_type()) -> boolean().

t_is_constant(X) ->
  t_is_subtype(X, t_constant()).

-spec t_arity() -> erl_type().

t_arity() ->
  t_from_range(0, 255).	% was t_byte().

-spec t_pos_integer() -> erl_type().

t_pos_integer() ->
  t_from_range(1, pos_inf).

-spec t_non_neg_integer() -> erl_type().

t_non_neg_integer() ->
  t_from_range(0, pos_inf).

-spec t_is_non_neg_integer(erl_type()) -> boolean().

t_is_non_neg_integer(?integer(_) = T) ->
  t_is_subtype(T, t_non_neg_integer());
t_is_non_neg_integer(_) -> false.

-spec t_neg_integer() -> erl_type().

t_neg_integer() ->
  t_from_range(neg_inf, -1).

-spec t_fixnum() -> erl_type().

t_fixnum() ->
  t_integer(). % Gross over-approximation

-spec t_pos_fixnum() -> erl_type().

t_pos_fixnum() ->
  t_pos_integer().  % Gross over-approximation

-spec t_non_neg_fixnum() -> erl_type().

t_non_neg_fixnum() ->
  t_non_neg_integer().  % Gross over-approximation

-spec t_mfa() -> erl_type().

t_mfa() ->
  t_tuple([t_atom(), t_atom(), t_arity()]).

-spec t_module() -> erl_type().

t_module() ->
  t_sup(t_atom(), t_parameterized_module()).

-spec t_node() -> erl_type().

t_node() ->
  t_atom().

-spec t_iodata() -> erl_type().

t_iodata() ->
  t_sup(t_iolist(), t_binary()).

-spec t_iolist() -> erl_type().

t_iolist() ->
  t_iolist(1, t_binary()).

%% Added a second argument which currently is t_binary() | t_bitstr()
-spec t_iolist(non_neg_integer(), erl_type()) -> erl_type().

t_iolist(N, T) when N > 0 ->
  t_maybe_improper_list(t_sup([t_iolist(N-1, T), T, t_byte()]),
		        t_sup(T, t_nil()));
t_iolist(0, T) ->
  t_maybe_improper_list(t_any(), t_sup(T, t_nil())).

-spec t_parameterized_module() -> erl_type().

t_parameterized_module() ->
  t_tuple().

-spec t_timeout() -> erl_type().

t_timeout() ->
  t_sup(t_non_neg_integer(), t_atom('infinity')).

-spec t_unicode_binary() -> erl_type().

t_unicode_binary() ->
  t_binary().  % with characters encoded in UTF-8 coding standard

-spec t_unicode_char() -> erl_type().

t_unicode_char() ->
  t_integer(). % representing a valid unicode codepoint

-spec t_unicode_string() -> erl_type().

t_unicode_string() ->
  t_list(t_unicode_char()).

%%-----------------------------------------------------------------------------
%% Some built-in opaque types
%%

-spec t_array() -> erl_type().

t_array() ->
  t_opaque(array, array, [],
	   t_tuple([t_atom('array'),
		    t_non_neg_integer(), t_non_neg_integer(),
		    t_any(), t_any()])).

-spec t_dict() -> erl_type().

t_dict() ->
  t_opaque(dict, dict, [],
	   t_tuple([t_atom('dict'),
		    t_non_neg_integer(), t_non_neg_integer(),
		    t_non_neg_integer(), t_non_neg_integer(),
		    t_non_neg_integer(), t_non_neg_integer(),
		    t_tuple(), t_tuple()])).

-spec t_digraph() -> erl_type().

t_digraph() ->
  t_opaque(digraph, digraph, [],
	   t_tuple([t_atom('digraph'),
		    t_sup(t_atom(), t_tid()),
		    t_sup(t_atom(), t_tid()),
		    t_sup(t_atom(), t_tid()),
		    t_boolean()])).

-spec t_gb_set() -> erl_type().

t_gb_set() ->
  t_opaque(gb_sets, gb_set, [],
	   t_tuple([t_non_neg_integer(), t_sup(t_atom('nil'), t_tuple(3))])).

-spec t_gb_tree() -> erl_type().

t_gb_tree() ->
  t_opaque(gb_trees, gb_tree, [],
	   t_tuple([t_non_neg_integer(), t_sup(t_atom('nil'), t_tuple(4))])).

-spec t_queue() -> erl_type().

t_queue() ->
  t_opaque(queue, queue, [], t_tuple([t_list(), t_list()])).

-spec t_set() -> erl_type().

t_set() ->
  t_opaque(sets, set, [],
	   t_tuple([t_atom('set'), t_non_neg_integer(), t_non_neg_integer(),
		    t_pos_integer(), t_non_neg_integer(), t_non_neg_integer(),
		    t_non_neg_integer(), t_tuple(), t_tuple()])).

-spec t_tid() -> erl_type().

t_tid() ->
  t_opaque(ets, tid, [], t_integer()).

-spec all_opaque_builtins() -> [erl_type(),...].

all_opaque_builtins() ->
  [t_array(), t_dict(), t_digraph(), t_gb_set(),
   t_gb_tree(), t_queue(), t_set(), t_tid()].

-spec is_opaque_builtin(atom(), atom()) -> boolean().

is_opaque_builtin(array, array) -> true;
is_opaque_builtin(dict, dict) -> true;
is_opaque_builtin(digraph, digraph) -> true;
is_opaque_builtin(gb_sets, gb_set) -> true;
is_opaque_builtin(gb_trees, gb_tree) -> true;
is_opaque_builtin(queue, queue) -> true;
is_opaque_builtin(sets, set) -> true;
is_opaque_builtin(ets, tid) -> true;
is_opaque_builtin(_, _) -> false.

%%------------------------------------

%% ?none is allowed in products. A product of size 1 is not a product.

-spec t_product([erl_type()]) -> erl_type().

t_product([T]) -> T;
t_product(Types) when is_list(Types) ->
  ?product(Types).

%% This function is intended to be the inverse of the one above.
%% It should NOT be used with ?any, ?none or ?unit as input argument.

-spec t_to_tlist(erl_type()) -> [erl_type()].

t_to_tlist(?product(Types)) -> Types;
t_to_tlist(T) when T =/= ?any orelse T =/= ?none orelse T =/= ?unit -> [T].

%%------------------------------------

-spec t_var(atom() | integer()) -> erl_type().

t_var(Atom) when is_atom(Atom) -> ?var(Atom);
t_var(Int) when is_integer(Int) -> ?var(Int).

-spec t_is_var(erl_type()) -> boolean().

t_is_var(?var(_)) -> true;
t_is_var(_) -> false.

-spec t_var_name(erl_type()) -> atom() | integer().

t_var_name(?var(Id)) -> Id.

-spec t_has_var(erl_type()) -> boolean().

t_has_var(?var(_)) -> true;
t_has_var(?function(Domain, Range)) ->
  t_has_var(Domain) orelse t_has_var(Range);
t_has_var(?list(Contents, Termination, _)) ->
  t_has_var(Contents) orelse t_has_var(Termination);
t_has_var(?product(Types)) -> t_has_var_list(Types);
t_has_var(?tuple(?any, ?any, ?any)) -> false;
t_has_var(?tuple(Elements, _, _)) ->
  t_has_var_list(Elements);
t_has_var(?tuple_set(_) = T) ->
  t_has_var_list(t_tuple_subtypes(T));
%% t_has_var(?union(_) = U) ->
%% exit(lists:flatten(io_lib:format("Union happens in t_has_var/1 ~p\n",[U])));
t_has_var(_) -> false.

-spec t_has_var_list([erl_type()]) -> boolean().

t_has_var_list([T|Ts]) ->
  t_has_var(T) orelse t_has_var_list(Ts);
t_has_var_list([]) -> false.

-spec t_collect_vars(erl_type()) -> [erl_type()].

t_collect_vars(T) ->
  t_collect_vars(T, []).

-spec t_collect_vars(erl_type(), [erl_type()]) -> [erl_type()].

t_collect_vars(?var(_) = Var, Acc) ->
  ordsets:add_element(Var, Acc);
t_collect_vars(?function(Domain, Range), Acc) ->
  ordsets:union(t_collect_vars(Domain, Acc), t_collect_vars(Range, []));
t_collect_vars(?list(Contents, Termination, _), Acc) ->
  ordsets:union(t_collect_vars(Contents, Acc), t_collect_vars(Termination, []));
t_collect_vars(?product(Types), Acc) ->
  lists:foldl(fun(T, TmpAcc) -> t_collect_vars(T, TmpAcc) end, Acc, Types);
t_collect_vars(?tuple(?any, ?any, ?any), Acc) ->
  Acc;
t_collect_vars(?tuple(Types, _, _), Acc) ->
  lists:foldl(fun(T, TmpAcc) -> t_collect_vars(T, TmpAcc) end, Acc, Types);
t_collect_vars(?tuple_set(_) = TS, Acc) ->
  lists:foldl(fun(T, TmpAcc) -> t_collect_vars(T, TmpAcc) end, Acc, 
	      t_tuple_subtypes(TS));
t_collect_vars(_, Acc) ->
  Acc.


%%=============================================================================
%%
%% Type construction from Erlang terms.
%%
%%=============================================================================

%%-----------------------------------------------------------------------------
%% Make a type from a term. No type depth is enforced.
%%

-spec t_from_term(term()) -> erl_type().

t_from_term([H|T]) ->                  t_cons(t_from_term(H), t_from_term(T));
t_from_term([]) ->                     t_nil();
t_from_term(T) when is_atom(T) ->      t_atom(T);
t_from_term(T) when is_bitstring(T) -> t_bitstr(0, erlang:bit_size(T));
t_from_term(T) when is_float(T) ->     t_float();
t_from_term(T) when is_function(T) ->
  {arity, Arity} = erlang:fun_info(T, arity),
  t_fun(Arity, t_any());
t_from_term(T) when is_integer(T) ->   t_integer(T);
t_from_term(T) when is_pid(T) ->       t_pid();
t_from_term(T) when is_port(T) ->      t_port();
t_from_term(T) when is_reference(T) -> t_reference();
t_from_term(T) when is_tuple(T) ->
  t_tuple([t_from_term(E) || E <- tuple_to_list(T)]).

%%-----------------------------------------------------------------------------
%% Integer types from a range.
%%-----------------------------------------------------------------------------

%%-define(USE_UNSAFE_RANGES, true).

-spec t_from_range(rng_elem(), rng_elem()) -> erl_type().

-ifdef(USE_UNSAFE_RANGES).

t_from_range(X, Y) ->
  t_from_range_unsafe(X, Y).

-else.

t_from_range(neg_inf, pos_inf) -> t_integer();
t_from_range(neg_inf, Y) when is_integer(Y), Y < 0  -> ?integer_neg;
t_from_range(neg_inf, Y) when is_integer(Y), Y >= 0 -> t_integer();
t_from_range(X, pos_inf) when is_integer(X), X >= 1 -> ?integer_pos;
t_from_range(X, pos_inf) when is_integer(X), X >= 0 -> ?integer_non_neg;
t_from_range(X, pos_inf) when is_integer(X), X < 0  -> t_integer();
t_from_range(X, Y) when is_integer(X), is_integer(Y), X > Y -> t_none();
t_from_range(X, Y) when is_integer(X), is_integer(Y) ->
  case ((Y - X) < ?SET_LIMIT) of 
    true -> t_integers(lists:seq(X, Y));
    false ->
      case X >= 0 of
	false -> 
	  if Y < 0 -> ?integer_neg;
	     true -> t_integer()
	  end;
	true ->
	  if Y =< ?MAX_BYTE, X >= 1 -> ?int_range(1, ?MAX_BYTE);
	     Y =< ?MAX_BYTE -> t_byte();
	     Y =< ?MAX_CHAR, X >= 1 -> ?int_range(1, ?MAX_CHAR);
	     Y =< ?MAX_CHAR -> t_char();
	     X >= 1         -> ?integer_pos;
	     X >= 0         -> ?integer_non_neg
	  end
      end
  end;
t_from_range(pos_inf, neg_inf) -> t_none().

-endif.

-spec t_from_range_unsafe(rng_elem(), rng_elem()) -> erl_type().

t_from_range_unsafe(neg_inf, pos_inf) -> t_integer();
t_from_range_unsafe(neg_inf, Y) -> ?int_range(neg_inf, Y);
t_from_range_unsafe(X, pos_inf) -> ?int_range(X, pos_inf);
t_from_range_unsafe(X, Y) when is_integer(X), is_integer(Y), X =< Y ->
  if (Y - X) < ?SET_LIMIT -> t_integers(lists:seq(X, Y));
     true -> ?int_range(X, Y)
  end;
t_from_range_unsafe(X, Y) when is_integer(X), is_integer(Y) -> t_none();
t_from_range_unsafe(pos_inf, neg_inf) -> t_none().

-spec t_is_fixnum(erl_type()) -> boolean().

t_is_fixnum(?int_range(neg_inf, _)) -> false;
t_is_fixnum(?int_range(_, pos_inf)) -> false;
t_is_fixnum(?int_range(From, To)) ->
  is_fixnum(From) andalso is_fixnum(To);
t_is_fixnum(?int_set(Set)) ->
  is_fixnum(set_min(Set)) andalso is_fixnum(set_max(Set));
t_is_fixnum(_) -> false.

-spec is_fixnum(integer()) -> boolean().

is_fixnum(N) when is_integer(N) ->
  Bits = ?BITS,
  (N =< ((1 bsl (Bits - 1)) - 1)) andalso (N >= -(1 bsl (Bits - 1))).

infinity_geq(pos_inf, _) -> true;
infinity_geq(_, pos_inf) -> false;
infinity_geq(_, neg_inf) -> true;
infinity_geq(neg_inf, _) -> false;
infinity_geq(A, B) -> A >= B.

-spec t_is_bitwidth(erl_type()) -> boolean().

t_is_bitwidth(?int_range(neg_inf, _)) -> false;
t_is_bitwidth(?int_range(_, pos_inf)) -> false;
t_is_bitwidth(?int_range(From, To)) ->
  infinity_geq(From, 0) andalso infinity_geq(?BITS, To);
t_is_bitwidth(?int_set(Set)) ->
  infinity_geq(set_min(Set), 0) andalso infinity_geq(?BITS, set_max(Set));
t_is_bitwidth(_) -> false.

-spec number_min(erl_type()) -> rng_elem().

number_min(?int_range(From, _)) -> From;
number_min(?int_set(Set)) -> set_min(Set);
number_min(?number(?any, _Tag)) -> neg_inf.

-spec number_max(erl_type()) -> rng_elem().

number_max(?int_range(_, To)) -> To;
number_max(?int_set(Set)) -> set_max(Set);
number_max(?number(?any, _Tag)) -> pos_inf.

%% -spec int_range(rgn_elem(), rng_elem()) -> erl_type().
%%
%% int_range(neg_inf, pos_inf)         -> t_integer();
%% int_range(neg_inf, To)              -> ?int_range(neg_inf, To);
%% int_range(From, pos_inf)            -> ?int_range(From, pos_inf);
%% int_range(From, To) when From =< To -> t_from_range(From, To);
%% int_range(From, To) when To < From  -> ?none.  

in_range(_, ?int_range(neg_inf, pos_inf)) -> true;
in_range(X, ?int_range(From, pos_inf))    -> X >= From;
in_range(X, ?int_range(neg_inf, To))      -> X =< To;
in_range(X, ?int_range(From, To))         -> (X >= From) andalso (X =< To).

-spec min(rng_elem(), rng_elem()) -> rng_elem().

min(neg_inf, _) -> neg_inf;
min(_, neg_inf) -> neg_inf;
min(pos_inf, Y) -> Y;
min(X, pos_inf) -> X;
min(X, Y) when X =< Y -> X;
min(_, Y) -> Y.

-spec max(rng_elem(), rng_elem()) -> rng_elem().

max(neg_inf, Y) -> Y;
max(X, neg_inf) -> X;
max(pos_inf, _) -> pos_inf;
max(_, pos_inf) -> pos_inf;
max(X, Y) when X =< Y -> Y;
max(X, _) -> X.

expand_range_from_set(Range = ?int_range(From, To), Set) ->
  Min = min(set_min(Set), From),
  Max = max(set_max(Set), To),
  if From =:= Min, To =:= Max -> Range;
     true -> t_from_range(Min, Max)
  end.

%%=============================================================================
%%
%% Lattice operations
%%
%%=============================================================================

%%-----------------------------------------------------------------------------
%% Supremum
%%

-spec t_sup([erl_type()]) -> erl_type().

t_sup([?any|_]) ->
  ?any;
t_sup([H1, H2|T]) ->
  t_sup([t_sup(H1, H2)|T]);
t_sup([H]) ->
  subst_all_vars_to_any(H);
t_sup([]) ->
  ?none.

-spec t_sup(erl_type(), erl_type()) -> erl_type().

t_sup(?any, _) -> ?any;
t_sup(_, ?any) -> ?any;
t_sup(?none, T) -> T;
t_sup(T, ?none) -> T;
t_sup(?unit, T) -> T;
t_sup(T, ?unit) -> T;
t_sup(T, T) -> subst_all_vars_to_any(T);
t_sup(?var(_), _) -> ?any;
t_sup(_, ?var(_)) -> ?any;
t_sup(?atom(Set1), ?atom(Set2)) ->
  ?atom(set_union(Set1, Set2));
t_sup(?bitstr(U1, B1), ?bitstr(U2, B2)) ->
  t_bitstr(gcd(gcd(U1, U2), abs(B1-B2)), lists:min([B1, B2]));
t_sup(?function(Domain1, Range1), ?function(Domain2, Range2)) ->
  %% The domain is either a product or any.
  ?function(t_sup(Domain1, Domain2), t_sup(Range1, Range2));
t_sup(?identifier(Set1), ?identifier(Set2)) ->
  ?identifier(set_union(Set1, Set2));
t_sup(?opaque(Set1), ?opaque(Set2)) ->
  ?opaque(set_union_no_limit(Set1, Set2));
%%Disallow unions with opaque types
%%t_sup(T1=?opaque(_,_,_), T2) ->
%%  io:format("Debug: t_sup executed with args ~w and ~w~n",[T1, T2]), ?none;
%%t_sup(T1, T2=?opaque(_,_,_)) ->
%%  io:format("Debug: t_sup executed with args ~w and ~w~n",[T1, T2]), ?none;
t_sup(?remote(Set1), ?remote(Set2)) ->
  ?remote(set_union_no_limit(Set1, Set2));
t_sup(?matchstate(Pres1, Slots1), ?matchstate(Pres2, Slots2)) ->
  ?matchstate(t_sup(Pres1, Pres2), t_sup(Slots1, Slots2));
t_sup(?nil, ?nil) -> ?nil;
t_sup(?nil, ?list(Contents, Termination, _)) ->
  ?list(Contents, t_sup(?nil, Termination), ?unknown_qual);
t_sup(?list(Contents, Termination, _), ?nil) ->
  ?list(Contents, t_sup(?nil, Termination), ?unknown_qual);
t_sup(?list(Contents1, Termination1, Size1), 
      ?list(Contents2, Termination2, Size2)) ->
  NewSize =
    case {Size1, Size2} of
      {?unknown_qual, ?unknown_qual} -> ?unknown_qual;
      {?unknown_qual, ?nonempty_qual} -> ?unknown_qual;
      {?nonempty_qual, ?unknown_qual} -> ?unknown_qual;
      {?nonempty_qual, ?nonempty_qual} -> ?nonempty_qual
    end,
  NewContents = t_sup(Contents1, Contents2),
  NewTermination = t_sup(Termination1, Termination2),
  TmpList = t_cons(NewContents, NewTermination),
  case NewSize of
    ?nonempty_qual -> TmpList;
    ?unknown_qual ->
      ?list(FinalContents, FinalTermination, _) = TmpList,
      ?list(FinalContents, FinalTermination, ?unknown_qual)
  end;
t_sup(?number(_, _), ?number(?any, ?unknown_qual) = T) -> T;  
t_sup(?number(?any, ?unknown_qual) = T, ?number(_, _)) -> T;
t_sup(?float, ?float) -> ?float;
t_sup(?float, ?integer(_)) -> t_number();
t_sup(?integer(_), ?float) -> t_number();
t_sup(?integer(?any) = T, ?integer(_)) -> T;
t_sup(?integer(_), ?integer(?any) = T) -> T;
t_sup(?int_set(Set1), ?int_set(Set2)) ->
  case set_union(Set1, Set2) of
    ?any ->
      t_from_range(min(set_min(Set1), set_min(Set2)), 
		   max(set_max(Set1), set_max(Set2)));
    Set -> ?int_set(Set)
  end;
t_sup(?int_range(From1, To1), ?int_range(From2, To2)) ->
  t_from_range(min(From1, From2), max(To1, To2));
t_sup(Range = ?int_range(_, _), ?int_set(Set)) ->
  expand_range_from_set(Range, Set);
t_sup(?int_set(Set), Range = ?int_range(_, _)) ->
  expand_range_from_set(Range, Set);
t_sup(?product(Types1), ?product(Types2)) ->
  L1 = length(Types1),
  L2 = length(Types2),
  if L1 =:= L2 -> ?product(t_sup_lists(Types1, Types2));
     true -> ?any
  end;
t_sup(?product(_), _) ->
  ?any;
t_sup(_, ?product(_)) ->
  ?any;
t_sup(?tuple(?any, ?any, ?any) = T, ?tuple(_, _, _)) -> T;
t_sup(?tuple(_, _, _), ?tuple(?any, ?any, ?any) = T) -> T;
t_sup(?tuple(?any, ?any, ?any) = T, ?tuple_set(_)) -> T;
t_sup(?tuple_set(_), ?tuple(?any, ?any, ?any) = T) -> T;
t_sup(?tuple(Elements1, Arity, Tag1) = T1,
      ?tuple(Elements2, Arity, Tag2) = T2) ->
  if Tag1 =:= Tag2 -> t_tuple(t_sup_lists(Elements1, Elements2));
     Tag1 =:= ?any -> t_tuple(t_sup_lists(Elements1, Elements2));
     Tag2 =:= ?any -> t_tuple(t_sup_lists(Elements1, Elements2));
     Tag1 < Tag2 -> ?tuple_set([{Arity, [T1, T2]}]);
     Tag1 > Tag2 -> ?tuple_set([{Arity, [T2, T1]}])
  end;
t_sup(?tuple(_, Arity1, _) = T1, ?tuple(_, Arity2, _) = T2) ->
  sup_tuple_sets([{Arity1, [T1]}], [{Arity2, [T2]}]);
t_sup(?tuple_set(List1), ?tuple_set(List2)) ->
  sup_tuple_sets(List1, List2);
t_sup(?tuple_set(List1), T2 = ?tuple(_, Arity, _)) ->
  sup_tuple_sets(List1, [{Arity, [T2]}]);
t_sup(?tuple(_, Arity, _) = T1, ?tuple_set(List2)) ->
  sup_tuple_sets([{Arity, [T1]}], List2);
t_sup(T1, T2) ->
  ?union(U1) = force_union(T1),
  ?union(U2) = force_union(T2),
  sup_union(U1, U2).

-spec t_sup_lists([erl_type()], [erl_type()]) -> [erl_type()].

t_sup_lists([T1|Left1], [T2|Left2]) ->
  [t_sup(T1, T2)|t_sup_lists(Left1, Left2)];
t_sup_lists([], []) ->
  [].

sup_tuple_sets(L1, L2) ->
  TotalArities = ordsets:union([Arity || {Arity, _} <- L1],
			       [Arity || {Arity, _} <- L2]),
  if length(TotalArities) > ?TUPLE_ARITY_LIMIT -> t_tuple();
     true ->
      case sup_tuple_sets(L1, L2, []) of
	[{_Arity, [OneTuple = ?tuple(_, _, _)]}] -> OneTuple;
	List -> ?tuple_set(List)
      end
  end.

sup_tuple_sets([{Arity, Tuples1}|Left1], [{Arity, Tuples2}|Left2], Acc) ->
  NewAcc = [{Arity, sup_tuples_in_set(Tuples1, Tuples2)}|Acc],
  sup_tuple_sets(Left1, Left2, NewAcc);
sup_tuple_sets([{Arity1, _} = T1|Left1] = L1, 
	       [{Arity2, _} = T2|Left2] = L2, Acc) ->
  if Arity1 < Arity2 -> sup_tuple_sets(Left1, L2, [T1|Acc]);
     Arity1 > Arity2 -> sup_tuple_sets(L1, Left2, [T2|Acc])
  end;
sup_tuple_sets([], L2, Acc) -> lists:reverse(Acc, L2);
sup_tuple_sets(L1, [], Acc) -> lists:reverse(Acc, L1).

sup_tuples_in_set([?tuple(_, _, ?any) = T], L) ->
  [t_tuple(sup_tuple_elements([T|L]))];
sup_tuples_in_set(L, [?tuple(_, _, ?any) = T]) ->
  [t_tuple(sup_tuple_elements([T|L]))];
sup_tuples_in_set(L1, L2) ->
  FoldFun = fun(?tuple(_, _, Tag), AccTag) -> t_sup(Tag, AccTag) end,
  TotalTag0 = lists:foldl(FoldFun, ?none, L1),
  TotalTag  = lists:foldl(FoldFun, TotalTag0, L2),
  case TotalTag of
    ?atom(?any) -> 
      %% We will reach the set limit. Widen now.
      [t_tuple(sup_tuple_elements(L1 ++ L2))];
    ?atom(Set) ->
      case set_size(Set) > ?TUPLE_TAG_LIMIT of
	true ->
	  %% We will reach the set limit. Widen now.
	  [t_tuple(sup_tuple_elements(L1 ++ L2))];
	false ->
	  %% We can go on and build the tuple set.
	  sup_tuples_in_set(L1, L2, [])
      end
  end.

sup_tuple_elements([?tuple(Elements, _, _)|L]) ->
  lists:foldl(fun (?tuple(Es, _, _), Acc) -> t_sup_lists(Es, Acc) end,
	      Elements, L).

sup_tuples_in_set([?tuple(Elements1, Arity, Tag1) = T1|Left1] = L1,
		  [?tuple(Elements2, Arity, Tag2) = T2|Left2] = L2, Acc) ->
  if 
    Tag1 < Tag2   -> sup_tuples_in_set(Left1, L2, [T1|Acc]);
    Tag1 > Tag2   -> sup_tuples_in_set(L1, Left2, [T2|Acc]);
    Tag2 =:= Tag2 -> NewElements = t_sup_lists(Elements1, Elements2),
		     NewAcc = [?tuple(NewElements, Arity, Tag1)|Acc],
		     sup_tuples_in_set(Left1, Left2, NewAcc)
  end;
sup_tuples_in_set([], L2, Acc) -> lists:reverse(Acc, L2);
sup_tuples_in_set(L1, [], Acc) -> lists:reverse(Acc, L1).

sup_union(U1, U2) ->
  sup_union(U1, U2, 0, []).

sup_union([?none|Left1], [?none|Left2], N, Acc) ->
  sup_union(Left1, Left2, N, [?none|Acc]);
sup_union([T1|Left1], [T2|Left2], N, Acc) ->
  sup_union(Left1, Left2, N+1, [t_sup(T1, T2)|Acc]);
sup_union([], [], N, Acc) ->
  if N =:= 0 -> ?none;
     N =:= 1 -> 
      [Type] = [T || T <- Acc, T =/= ?none],
      Type;
     N =:= length(Acc) -> ?any;
     true -> ?union(lists:reverse(Acc))
  end.

force_union(T = ?atom(_)) ->          ?atom_union(T);
force_union(T = ?bitstr(_, _)) ->     ?bitstr_union(T); 
force_union(T = ?function(_, _)) ->   ?function_union(T);
force_union(T = ?identifier(_)) ->    ?identifier_union(T);
force_union(T = ?list(_, _, _)) ->    ?list_union(T);
force_union(T = ?nil) ->              ?list_union(T);
force_union(T = ?number(_,_)) ->      ?number_union(T);
force_union(T = ?opaque(_)) ->        ?opaque_union(T);
force_union(T = ?remote(_)) ->        ?remote_union(T);
force_union(T = ?tuple(_, _, _)) ->   ?tuple_union(T);
force_union(T = ?tuple_set(_)) ->     ?tuple_union(T);
force_union(T = ?matchstate(_, _)) -> ?matchstate_union(T);
force_union(T = ?union(_)) ->         T.

%%-----------------------------------------------------------------------------
%% An attempt to write the inverse operation of t_sup/1 -- XXX: INCOMPLETE !!
%%

-spec t_elements(erl_type()) -> [erl_type()].

t_elements(?none) -> [];
t_elements(?unit) -> [];
t_elements(?any = T) -> [T];
t_elements(?nil = T) -> [T];
t_elements(?atom(?any) = T) -> [T];
t_elements(?atom(Atoms)) ->
  [t_atom(A) || A <- Atoms];
t_elements(?bitstr(_, _) = T) -> [T];
t_elements(?function(_, _) = T) -> [T];
t_elements(?identifier(?any) = T) -> [T];
t_elements(?identifier(IDs)) ->
  [?identifier([T]) || T <- IDs];
t_elements(?list(_, _, _) = T) -> [T];
t_elements(?number(_, _) = T) ->
  case T of
    ?number(?any, ?unknown_qual) ->
      [?float, ?integer(?any)];
    ?float -> [T];
    ?integer(?any) -> [T];
    ?int_range(_, _) -> [T];
    ?int_set(Set) ->
      [t_integer(I) || I <- Set]
  end;
t_elements(?opaque(_) = T) -> [T];
t_elements(?tuple(_, _, _) = T) -> [T];
t_elements(?tuple_set(_) = TS) ->
  case t_tuple_subtypes(TS) of
    unknown -> [];
    Elems -> Elems
  end;
t_elements(?union(List)) ->
  lists:append([t_elements(T) || T <- List]);
t_elements(?var(_)) -> [?any].  %% yes, vars exist -- what else to do here?
%% t_elements(T) ->
%%   io:format("T_ELEMENTS => ~p\n", [T]).

%%-----------------------------------------------------------------------------
%% Infimum
%%

-spec t_inf([erl_type()]) -> erl_type().

t_inf([H1, H2|T]) ->
  case t_inf(H1, H2) of
    ?none -> ?none;
    NewH -> t_inf([NewH|T])
  end;
t_inf([H]) -> H;
t_inf([]) -> ?none.

-spec t_inf(erl_type(), erl_type()) -> erl_type().

t_inf(T1, T2) ->
  t_inf(T1, T2, structured).

-type t_inf_mode() :: 'opaque' | 'structured'.
-spec t_inf(erl_type(), erl_type(), t_inf_mode()) -> erl_type().

t_inf(?var(_), ?var(_), _Mode) -> ?any;
t_inf(?var(_), T, _Mode) -> subst_all_vars_to_any(T);
t_inf(T, ?var(_), _Mode) -> subst_all_vars_to_any(T);
t_inf(?any, T, _Mode) -> subst_all_vars_to_any(T);
t_inf(T, ?any, _Mode) -> subst_all_vars_to_any(T);
t_inf(?none, _, _Mode) -> ?none;
t_inf(_, ?none, _Mode) -> ?none;
t_inf(?unit, _, _Mode) -> ?unit;	% ?unit cases should appear below ?none
t_inf(_, ?unit, _Mode) -> ?unit;
t_inf(T, T, _Mode) -> subst_all_vars_to_any(T);
t_inf(?atom(Set1), ?atom(Set2), _) ->
  case set_intersection(Set1, Set2) of
    ?none ->  ?none;
    NewSet -> ?atom(NewSet)
  end;
t_inf(?bitstr(U1, B1), ?bitstr(0, B2), _Mode) ->
  if B2 >= B1 andalso (B2-B1) rem U1 =:= 0 -> t_bitstr(0, B2);
     true -> ?none
  end;
t_inf(?bitstr(0, B1), ?bitstr(U2, B2), _Mode) ->
  if B1 >= B2 andalso (B1-B2) rem U2 =:= 0 -> t_bitstr(0, B1);
     true -> ?none
  end;
t_inf(?bitstr(U1, B1), ?bitstr(U1, B1), _Mode) ->
  t_bitstr(U1, B1);
t_inf(?bitstr(U1, B1), ?bitstr(U2, B2), _Mode) when U2 > U1 ->
  inf_bitstr(U2, B2, U1, B1);
t_inf(?bitstr(U1, B1), ?bitstr(U2, B2), _Mode) ->
  inf_bitstr(U1, B1, U2, B2);
t_inf(?function(Domain1, Range1), ?function(Domain2, Range2), Mode) ->
  case t_inf(Domain1, Domain2, Mode) of
    ?none -> ?none;
    Domain -> ?function(Domain, t_inf(Range1, Range2, Mode))
  end;
t_inf(?identifier(Set1), ?identifier(Set2), _Mode) ->
  case set_intersection(Set1, Set2) of
    ?none -> ?none;
    Set -> ?identifier(Set)
  end;
t_inf(?matchstate(Pres1, Slots1), ?matchstate(Pres2, Slots2), _Mode) ->
  ?matchstate(t_inf(Pres1, Pres2), t_inf(Slots1, Slots2));
t_inf(?nil, ?nil, _Mode) -> ?nil;
t_inf(?nil, ?nonempty_list(_, _), _Mode) ->
  ?none;
t_inf(?nonempty_list(_, _), ?nil, _Mode) ->
  ?none;
t_inf(?nil, ?list(_Contents, Termination, _), Mode) ->
  t_inf(?nil, Termination, Mode);
t_inf(?list(_Contents, Termination, _), ?nil, Mode) ->
  t_inf(?nil, Termination, Mode);
t_inf(?list(Contents1, Termination1, Size1),
      ?list(Contents2, Termination2, Size2), Mode) ->  
  case t_inf(Termination1, Termination2, Mode) of
    ?none -> ?none;
    Termination ->
      case t_inf(Contents1, Contents2, Mode) of
	?none -> 
	  %% If none of the lists are nonempty, then the infimum is nil.
	  case (Size1 =:= ?unknown_qual) andalso (Size2 =:= ?unknown_qual) of
	    true -> t_nil();
	    false -> ?none
	  end;
	Contents -> 
	  Size =
	    case {Size1, Size2} of
	      {?unknown_qual, ?unknown_qual} -> ?unknown_qual;
	      {?unknown_qual, ?nonempty_qual} -> ?nonempty_qual;
	      {?nonempty_qual, ?unknown_qual} -> ?nonempty_qual;
	      {?nonempty_qual, ?nonempty_qual} -> ?nonempty_qual
	    end,
	  ?list(Contents, Termination, Size)
      end
  end;
t_inf(?number(_, _) = T1, ?number(_, _) = T2, _Mode) ->
  case {T1, T2} of
    {T, T}                            -> T;
    {_, ?number(?any, ?unknown_qual)} -> T1;
    {?number(?any, ?unknown_qual), _} -> T2;
    {?float, ?integer(_)}             -> ?none;
    {?integer(_), ?float}             -> ?none;
    {?integer(?any), ?integer(_)}     -> T2;
    {?integer(_), ?integer(?any)}     -> T1;
    {?int_set(Set1), ?int_set(Set2)}  -> 
      case set_intersection(Set1, Set2) of
	?none -> ?none;
	Set -> ?int_set(Set)
      end;
    {?int_range(From1, To1), ?int_range(From2, To2)} -> 
      t_from_range(max(From1, From2), min(To1, To2));
    {Range = ?int_range(_, _), ?int_set(Set)} ->
      %% io:format("t_inf range, set args ~p ~p ~n", [T1, T2]),
      Ans2 = 
	case set_filter(fun(X) -> in_range(X, Range) end, Set) of
	  ?none -> ?none;
	  NewSet -> ?int_set(NewSet)
	end,
      %% io:format("Ans2 ~p ~n", [Ans2]),
      Ans2;
    {?int_set(Set), ?int_range(_, _) = Range} ->
      case set_filter(fun(X) -> in_range(X, Range) end, Set) of
	?none -> ?none;
	NewSet -> ?int_set(NewSet)
      end
  end;
t_inf(?product(Types1), ?product(Types2), Mode) ->
  L1 = length(Types1),
  L2 = length(Types2),
  if L1 =:= L2 -> ?product(t_inf_lists(Types1, Types2, Mode));
     true -> ?none
  end;
t_inf(?product(_), _, _Mode) ->
  ?none;
t_inf(_, ?product(_), _Mode) ->
  ?none;
t_inf(?tuple(?any, ?any, ?any), ?tuple(_, _, _) = T, _Mode) ->
  subst_all_vars_to_any(T);
t_inf(?tuple(_, _, _) = T, ?tuple(?any, ?any, ?any), _Mode) ->
  subst_all_vars_to_any(T);
t_inf(?tuple(?any, ?any, ?any), ?tuple_set(_) = T, _Mode) ->
  subst_all_vars_to_any(T);
t_inf(?tuple_set(_) = T, ?tuple(?any, ?any, ?any), _Mode) ->
  subst_all_vars_to_any(T);
t_inf(?tuple(Elements1, Arity, _Tag1), ?tuple(Elements2, Arity, _Tag2), Mode) ->
  case t_inf_lists_strict(Elements1, Elements2, Mode) of
    bottom -> ?none;
    NewElements -> t_tuple(NewElements)
  end;
t_inf(?tuple_set(List1), ?tuple_set(List2), Mode) ->
  inf_tuple_sets(List1, List2, Mode);
t_inf(?tuple_set(List), ?tuple(_, Arity, _) = T, Mode) ->
  inf_tuple_sets(List, [{Arity, [T]}], Mode);
t_inf(?tuple(_, Arity, _) = T, ?tuple_set(List), Mode) ->
  inf_tuple_sets(List, [{Arity, [T]}], Mode);
%% be careful: here and in the next clause T can be ?opaque
t_inf(?union(U1), T, Mode) ->
  ?union(U2) = force_union(T),
  inf_union(U1, U2, Mode);
t_inf(T, ?union(U2), Mode) ->
  ?union(U1) = force_union(T),
  inf_union(U1, U2, Mode);
%% and as a result, the cases for ?opaque should appear *after* ?union
t_inf(?opaque(Set1) = T1, ?opaque(Set2) = T2, Mode) ->
  case set_intersection(Set1, Set2) of
    ?none ->
      case Mode =:= opaque of
	true ->
	  Struct1 = t_opaque_structure(T1),
	  case t_inf(Struct1, T2) of
	    ?none ->
	      Struct2 = t_opaque_structure(T2),
	      case t_inf(Struct2, T1) of
		?none -> ?none;
		_ -> T2
	      end;
	    _ -> T1
	  end;
	false -> ?none
      end;
    NewSet -> ?opaque(NewSet)
  end;
t_inf(?opaque(_) = T1, T2, opaque) ->
  case t_inf(t_opaque_structure(T1), T2, structured) of
    ?none -> ?none;
    _Type -> T1
  end;
t_inf(T1, ?opaque(_) = T2, opaque) ->
  case t_inf(T1, t_opaque_structure(T2), structured) of
    ?none -> ?none;
    _Type -> T2
  end;
t_inf(#c{}, #c{}, _) ->
  ?none.

-spec t_inf_lists([erl_type()], [erl_type()]) -> [erl_type()].

t_inf_lists(L1, L2) ->
  t_inf_lists(L1, L2, structured).

-spec t_inf_lists([erl_type()], [erl_type()], t_inf_mode()) -> [erl_type()].

t_inf_lists(L1, L2, Mode) ->
  t_inf_lists(L1, L2, [], Mode).

-spec t_inf_lists([erl_type()], [erl_type()], [erl_type()], t_inf_mode()) -> [erl_type()].

t_inf_lists([T1|Left1], [T2|Left2], Acc, Mode) ->
  t_inf_lists(Left1, Left2, [t_inf(T1, T2, Mode)|Acc], Mode);
t_inf_lists([], [], Acc, _Mode) ->
  lists:reverse(Acc).

%% Infimum of lists with strictness.
%% If any element is the ?none type, the value 'bottom' is returned.

-spec t_inf_lists_strict([erl_type()], [erl_type()], t_inf_mode()) -> 'bottom' | [erl_type()].

t_inf_lists_strict(L1, L2, Mode) ->
  t_inf_lists_strict(L1, L2, [], Mode).

-spec t_inf_lists_strict([erl_type()], [erl_type()], [erl_type()], t_inf_mode()) -> 'bottom' | [erl_type()].

t_inf_lists_strict([T1|Left1], [T2|Left2], Acc, Mode) ->
  case t_inf(T1, T2, Mode) of
    ?none -> bottom;
    T -> t_inf_lists_strict(Left1, Left2, [T|Acc], Mode)
  end;
t_inf_lists_strict([], [], Acc, _Mode) ->
  lists:reverse(Acc).

-spec t_inf_lists_masked([erl_type()], [erl_type()], [t_inf_mode()]) -> [erl_type()].

t_inf_lists_masked(List1, List2, Mask) ->
  List = lists:zip3(List1, List2, Mask),
  [t_inf(T1, T2, Mode) || {T1, T2, Mode} <- List].

inf_tuple_sets(L1, L2, Mode) ->
  case inf_tuple_sets(L1, L2, [], Mode) of
    [] -> ?none;
    [{_Arity, [?tuple(_, _, _) = OneTuple]}] -> OneTuple;
    List -> ?tuple_set(List)
  end.

inf_tuple_sets([{Arity, Tuples1}|Ts1], [{Arity, Tuples2}|Ts2], Acc, Mode) ->
  case inf_tuples_in_sets(Tuples1, Tuples2, Mode) of
    [] -> inf_tuple_sets(Ts1, Ts2, Acc, Mode);
    [?tuple_set([{Arity, NewTuples}])] ->
      inf_tuple_sets(Ts1, Ts2, [{Arity, NewTuples}|Acc], Mode);
    NewTuples -> inf_tuple_sets(Ts1, Ts2, [{Arity, NewTuples}|Acc], Mode)
  end;
inf_tuple_sets([{Arity1, _}|Ts1] = L1, [{Arity2, _}|Ts2] = L2, Acc, Mode) ->
  if Arity1 < Arity2 -> inf_tuple_sets(Ts1, L2, Acc, Mode);
     Arity1 > Arity2 -> inf_tuple_sets(L1, Ts2, Acc, Mode)
  end;
inf_tuple_sets([], _, Acc, _Mode) -> lists:reverse(Acc);
inf_tuple_sets(_, [], Acc, _Mode) -> lists:reverse(Acc).
      
inf_tuples_in_sets([?tuple(Elements1, _, ?any)], L2, Mode) ->
  NewList = [t_inf_lists_strict(Elements1, Elements2, Mode)
	     || ?tuple(Elements2, _, _) <- L2],
  [t_tuple(Es) || Es <- NewList, Es =/= bottom];
inf_tuples_in_sets(L1, [?tuple(Elements2, _, ?any)], Mode) ->
  NewList = [t_inf_lists_strict(Elements1, Elements2, Mode)
	     || ?tuple(Elements1, _, _) <- L1],
  [t_tuple(Es) || Es <- NewList, Es =/= bottom];
inf_tuples_in_sets(L1, L2, Mode) ->
  inf_tuples_in_sets(L1, L2, [], Mode).

inf_tuples_in_sets([?tuple(Elements1, Arity, Tag)|Ts1],
		   [?tuple(Elements2, Arity, Tag)|Ts2], Acc, Mode) ->
  case t_inf_lists_strict(Elements1, Elements2, Mode) of
    bottom -> inf_tuples_in_sets(Ts1, Ts2, Acc, Mode);
    NewElements ->
      inf_tuples_in_sets(Ts1, Ts2, [?tuple(NewElements, Arity, Tag)|Acc], Mode)
  end;
inf_tuples_in_sets([?tuple(_, _, Tag1)|Ts1] = L1,
		   [?tuple(_, _, Tag2)|Ts2] = L2, Acc, Mode) ->
  if Tag1 < Tag2 -> inf_tuples_in_sets(Ts1, L2, Acc, Mode);
     Tag1 > Tag2 -> inf_tuples_in_sets(L1, Ts2, Acc, Mode)
  end;
inf_tuples_in_sets([], _, Acc, _Mode) -> lists:reverse(Acc);
inf_tuples_in_sets(_, [], Acc, _Mode) -> lists:reverse(Acc).

inf_union(U1, U2, opaque) ->
%%---------------------------------------------------------------------
%%                          Under Testing
%%----------------------------------------------------------------------
%%   OpaqueFun = 
%%     fun(Union1, Union2) ->
%% 	[_,_,_,_,_,_,_,_,Opaque,_] = Union1,
%% 	[A,B,F,I,L,N,T,M,_,_R] = Union2,
%% 	List = [A,B,F,I,L,N,T,M],
%%         case [T || T <- List, t_inf(T, Opaque, opaque) =/= ?none] of
%% 	  [] -> ?none;
%% 	  _  -> Opaque
%% 	end
%%     end,
%%   O1 = OpaqueFun(U1, U2),
%%   O2 = OpaqueFun(U2, U1),
%%   Union = inf_union(U1, U2, 0, [], opaque),
%%   t_sup([O1, O2, Union]);
  inf_union(U1, U2, 0, [], opaque);
inf_union(U1, U2, OtherMode) ->
  inf_union(U1, U2, 0, [], OtherMode).

inf_union([?none|Left1], [?none|Left2], N, Acc, Mode) ->
  inf_union(Left1, Left2, N, [?none|Acc], Mode);
inf_union([T1|Left1], [T2|Left2], N, Acc, Mode) ->
  case t_inf(T1, T2, Mode) of
    ?none -> inf_union(Left1, Left2, N, [?none|Acc], Mode);
    T     -> inf_union(Left1, Left2, N+1, [T|Acc], Mode)
  end;
inf_union([], [], N, Acc, _Mode) ->
  if N =:= 0 -> ?none;
     N =:= 1 ->
      [Type] = [T || T <- Acc, T =/= ?none],
      Type;
     N >= 2  -> ?union(lists:reverse(Acc))
  end.

inf_bitstr(U1, B1, U2, B2) ->
  GCD = gcd(U1, U2),
  case (B2-B1) rem GCD of
    0 ->
      U = (U1*U2) div GCD,
      B = findfirst(0, 0, U1, B1, U2, B2),
      t_bitstr(U, B);
    _ ->
      ?none
  end.

findfirst(N1, N2, U1, B1, U2, B2) ->
  Val1 = U1*N1+B1,
  Val2 = U2*N2+B2,
  if Val1 =:= Val2 ->
      Val1;
     Val1 > Val2 ->
      findfirst(N1, N2+1, U1, B1, U2, B2);
     Val1 < Val2 ->
      findfirst(N1+1, N2, U1, B1, U2, B2)
  end.

%%-----------------------------------------------------------------------------
%% Substitution of variables
%%
%% Dialyzer versions prior to R15B used a dict data structure to map variables
%% to types. Hans Bolinder suggested the use of lists of Key-Value pairs for
%% this data structure and measurements showed a non-trivial speedup when using
%% them for operations within this module (e.g. in t_unify/2). However, there
%% is code outside erl_types that still passes a dict() in the 2nd argument.
%% So, for the time being, this module provides a t_subst/2 function for these
%% external calls and a clone of it (t_subst_kv/2) which is used from all calls
%% from within this module. This code duplication needs to be eliminated at
%% some point.

-spec t_subst(erl_type(), dict()) -> erl_type().

t_subst(T, Dict) ->
  case t_has_var(T) of
    true -> t_subst_dict(T, Dict);
    false -> T
  end.

t_subst_dict(?var(Id), Dict) ->
  case dict:find(Id, Dict) of
    error -> ?any;
    {ok, Type} -> Type
  end;
t_subst_dict(?list(Contents, Termination, Size), Dict) ->
  case t_subst_dict(Contents, Dict) of
    ?none -> ?none;
    NewContents ->
      %% Be careful here to make the termination collapse if necessary.
      case t_subst_dict(Termination, Dict) of
	?nil -> ?list(NewContents, ?nil, Size);
	?any -> ?list(NewContents, ?any, Size);
	Other ->
	  ?list(NewContents2, NewTermination, _) = t_cons(NewContents, Other),
	  ?list(NewContents2, NewTermination, Size)
      end
  end;
t_subst_dict(?function(Domain, Range), Dict) ->
  ?function(t_subst_dict(Domain, Dict), t_subst_dict(Range, Dict));
t_subst_dict(?product(Types), Dict) ->
  ?product([t_subst_dict(T, Dict) || T <- Types]);
t_subst_dict(?tuple(?any, ?any, ?any) = T, _Dict) ->
  T;
t_subst_dict(?tuple(Elements, _Arity, _Tag), Dict) ->
  t_tuple([t_subst_dict(E, Dict) || E <- Elements]);
t_subst_dict(?tuple_set(_) = TS, Dict) ->
  t_sup([t_subst_dict(T, Dict) || T <- t_tuple_subtypes(TS)]);
t_subst_dict(T, _Dict) ->
  T.

-spec subst_all_vars_to_any(erl_type()) -> erl_type().

subst_all_vars_to_any(T) ->
  t_subst_kv(T, []).

t_subst_kv(T, KVMap) ->
  case t_has_var(T) of
    true -> t_subst_aux(T, KVMap);
    false -> T
  end.

t_subst_aux(?var(Id), VarMap) ->
  case lists:keyfind(Id, 1, VarMap) of
    false -> ?any;
    {Id, Type} -> Type
  end;
t_subst_aux(?list(Contents, Termination, Size), VarMap) ->
  case t_subst_aux(Contents, VarMap) of
    ?none -> ?none;
    NewContents ->
      %% Be careful here to make the termination collapse if necessary.
      case t_subst_aux(Termination, VarMap) of
	?nil -> ?list(NewContents, ?nil, Size);
	?any -> ?list(NewContents, ?any, Size);
	Other ->
	  ?list(NewContents2, NewTermination, _) = t_cons(NewContents, Other),
	  ?list(NewContents2, NewTermination, Size)
      end
  end;
t_subst_aux(?function(Domain, Range), VarMap) ->
  ?function(t_subst_aux(Domain, VarMap), t_subst_aux(Range, VarMap));
t_subst_aux(?product(Types), VarMap) ->
  ?product([t_subst_aux(T, VarMap) || T <- Types]);
t_subst_aux(?tuple(?any, ?any, ?any) = T, _VarMap) ->
  T;
t_subst_aux(?tuple(Elements, _Arity, _Tag), VarMap) ->
  t_tuple([t_subst_aux(E, VarMap) || E <- Elements]);
t_subst_aux(?tuple_set(_) = TS, VarMap) ->
  t_sup([t_subst_aux(T, VarMap) || T <- t_tuple_subtypes(TS)]);
t_subst_aux(T, _VarMap) ->
  T.
	      
%%-----------------------------------------------------------------------------
%% Unification
%%

-type t_unify_ret() :: {erl_type(), [{_, erl_type()}]}.

-spec t_unify(erl_type(), erl_type()) -> t_unify_ret().

t_unify(T1, T2) ->
  t_unify(T1, T2, []).

-spec t_unify(erl_type(), erl_type(), [erl_type()]) -> t_unify_ret().

t_unify(T1, T2, Opaques) ->
  {T, VarMap} = t_unify(T1, T2, [], Opaques),
  {t_subst_kv(T, VarMap), lists:keysort(1, VarMap)}.

t_unify(?var(Id) = T, ?var(Id), VarMap, _Opaques) ->
  {T, VarMap};
t_unify(?var(Id1) = T, ?var(Id2), VarMap, Opaques) ->
  case lists:keyfind(Id1, 1, VarMap) of
    false ->
      case lists:keyfind(Id2, 1, VarMap) of
	false -> {T, [{Id2, T} | VarMap]};
	{Id2, Type} -> t_unify(T, Type, VarMap, Opaques)
      end;
    {Id1, Type1} ->
      case lists:keyfind(Id2, 1, VarMap) of
	false -> {Type1, [{Id2, T} | VarMap]};
	{Id2, Type2} -> t_unify(Type1, Type2, VarMap, Opaques)
      end
  end;
t_unify(?var(Id), Type, VarMap, Opaques) ->
  case lists:keyfind(Id, 1, VarMap) of
    false -> {Type, [{Id, Type} | VarMap]};
    {Id, VarType} -> t_unify(VarType, Type, VarMap, Opaques)
  end;
t_unify(Type, ?var(Id), VarMap, Opaques) ->
  case lists:keyfind(Id, 1, VarMap) of
    false -> {Type, [{Id, Type} | VarMap]};
    {Id, VarType} -> t_unify(VarType, Type, VarMap, Opaques)
  end;
t_unify(?function(Domain1, Range1), ?function(Domain2, Range2), VarMap, Opaques) ->
  {Domain, VarMap1} = t_unify(Domain1, Domain2, VarMap, Opaques),
  {Range, VarMap2} = t_unify(Range1, Range2, VarMap1, Opaques),
  {?function(Domain, Range), VarMap2};
t_unify(?list(Contents1, Termination1, Size), 
	?list(Contents2, Termination2, Size), VarMap, Opaques) ->
  {Contents, VarMap1} = t_unify(Contents1, Contents2, VarMap, Opaques),
  {Termination, VarMap2} = t_unify(Termination1, Termination2, VarMap1, Opaques),
  {?list(Contents, Termination, Size), VarMap2};
t_unify(?product(Types1), ?product(Types2), VarMap, Opaques) ->
  {Types, VarMap1} = unify_lists(Types1, Types2, VarMap, Opaques),
  {?product(Types), VarMap1};
t_unify(?tuple(?any, ?any, ?any) = T, ?tuple(?any, ?any, ?any), VarMap, _Opaques) ->
  {T, VarMap};
t_unify(?tuple(Elements1, Arity, _), 
	?tuple(Elements2, Arity, _), VarMap, Opaques) when Arity =/= ?any ->
  {NewElements, VarMap1} = unify_lists(Elements1, Elements2, VarMap, Opaques),
  {t_tuple(NewElements), VarMap1};
t_unify(?tuple_set([{Arity, _}]) = T1, 
	?tuple(_, Arity, _) = T2, VarMap, Opaques) when Arity =/= ?any ->
  unify_tuple_set_and_tuple(T1, T2, VarMap, Opaques);
t_unify(?tuple(_, Arity, _) = T1,
	?tuple_set([{Arity, _}]) = T2, VarMap, Opaques) when Arity =/= ?any ->
  unify_tuple_set_and_tuple(T2, T1, VarMap, Opaques);
t_unify(?tuple_set(List1), ?tuple_set(List2), VarMap, Opaques) ->
  {Tuples, NewVarMap} =
    unify_lists(lists:append([T || {_Arity, T} <- List1]), 
		lists:append([T || {_Arity, T} <- List2]), VarMap, Opaques),
  {t_sup(Tuples), NewVarMap};
t_unify(?opaque(Elements) = T, ?opaque(Elements), VarMap, _Opaques) ->
  {T, VarMap};
t_unify(?opaque(_) = T1, ?opaque(_) = T2, _VarMap, _Opaques) ->
  throw({mismatch, T1, T2});
t_unify(Type, ?opaque(_) = OpType, VarMap, Opaques) ->
  t_unify_with_opaque(Type, OpType, VarMap, Opaques);
t_unify(?opaque(_) = OpType, Type, VarMap, Opaques) ->
  t_unify_with_opaque(Type, OpType, VarMap, Opaques);
t_unify(T, T, VarMap, _Opaques) ->
  {T, VarMap};
t_unify(T1, T2, _, _) ->
  throw({mismatch, T1, T2}).

t_unify_with_opaque(Type, OpType, VarMap, Opaques) ->
  case lists:member(OpType, Opaques) of
    true ->
      Struct = t_opaque_structure(OpType),
      try t_unify(Type, Struct, VarMap, Opaques) of
	{_T, VarMap1} -> {OpType, VarMap1}
      catch
	throw:{mismatch, _T1, _T2} ->
	  case t_inf(OpType, Type, opaque) of
	    ?none -> throw({mismatch, Type, OpType});
	    _ -> {OpType, VarMap}
	  end
      end;
    false ->
      throw({mismatch, Type, OpType})
  end.

unify_tuple_set_and_tuple(?tuple_set([{Arity, List}]), 
			  ?tuple(Elements2, Arity, _), VarMap, Opaques) ->
  %% Can only work if the single tuple has variables at correct places.
  %% Collapse the tuple set.
  {NewElements, VarMap1} = unify_lists(sup_tuple_elements(List), Elements2, VarMap, Opaques),
  {t_tuple(NewElements), VarMap1}.

unify_lists(L1, L2, VarMap, Opaques) ->
  unify_lists(L1, L2, VarMap, [], Opaques).

unify_lists([T1|Left1], [T2|Left2], VarMap, Acc, Opaques) ->
  {NewT, NewVarMap} = t_unify(T1, T2, VarMap, Opaques),
  unify_lists(Left1, Left2, NewVarMap, [NewT|Acc], Opaques);
unify_lists([], [], VarMap, Acc, _Opaques) ->
  {lists:reverse(Acc), VarMap}.

%%t_assign_variables_to_subtype(T1, T2) ->
%%  try 
%%    Dict = assign_vars(T1, T2, dict:new()),
%%    {ok, dict:map(fun(_Param, List) -> t_sup(List) end, Dict)}
%%  catch
%%    throw:error -> error
%%  end.

%%assign_vars(_, ?var(_), _Dict) ->
%%  erlang:error("Variable in right hand side of assignment");
%%assign_vars(?any, _, Dict) ->
%%  Dict;
%%assign_vars(?var(_) = Var, Type, Dict) ->
%%  store_var(Var, Type, Dict);
%%assign_vars(?function(Domain1, Range1), ?function(Domain2, Range2), Dict) ->
%%  DomainList =
%%    case Domain2 of
%%      ?any -> [];
%%      ?product(List) -> List
%%    end,
%%  case any_none([Range2|DomainList]) of
%%    true -> throw(error);
%%    false ->
%%      Dict1 = assign_vars(Domain1, Domain2, Dict),
%%      assign_vars(Range1, Range2, Dict1)
%%  end;
%%assign_vars(?list(_Contents, _Termination, ?any), ?nil, Dict) ->
%%  Dict;
%%assign_vars(?list(Contents1, Termination1, Size1), 
%%	    ?list(Contents2, Termination2, Size2), Dict) ->
%%  Dict1 = assign_vars(Contents1, Contents2, Dict),
%%  Dict2 = assign_vars(Termination1, Termination2, Dict1),
%%  case {Size1, Size2} of
%%    {S, S} -> Dict2;
%%    {?any, ?nonempty_qual} -> Dict2;
%%    {_, _} -> throw(error)
%%  end;
%%assign_vars(?product(Types1), ?product(Types2), Dict) -> 
%%  case length(Types1) =:= length(Types2) of
%%    true -> assign_vars_lists(Types1, Types2, Dict);
%%    false -> throw(error)
%%  end;
%%assign_vars(?tuple(?any, ?any, ?any), ?tuple(?any, ?any, ?any), Dict) ->
%%  Dict;
%%assign_vars(?tuple(?any, ?any, ?any), ?tuple(_, _, _), Dict) ->
%%  Dict;
%%assign_vars(?tuple(Elements1, Arity, _), 
%%	    ?tuple(Elements2, Arity, _), Dict) when Arity =/= ?any ->
%%  assign_vars_lists(Elements1, Elements2, Dict);
%%assign_vars(?tuple_set(_) = T, ?tuple_set(List2), Dict) ->
%%  %% All Rhs tuples must already be subtypes of Lhs, so we can take
%%  %% each one separatly.
%%  assign_vars_lists([T || _ <- List2], List2, Dict);
%%assign_vars(?tuple(?any, ?any, ?any), ?tuple_set(_), Dict) ->
%%  Dict;
%%assign_vars(?tuple(_, Arity, _) = T1, ?tuple_set(List), Dict) ->
%%  case reduce_tuple_tags(List) of
%%    [Tuple = ?tuple(_, Arity, _)] -> assign_vars(T1, Tuple, Dict);
%%    _ -> throw(error)
%%  end;
%%assign_vars(?tuple_set(List), ?tuple(_, Arity, Tag) = T2, Dict) ->
%%  case [T || ?tuple(_, Arity1, Tag1) = T <- List, 
%%	     Arity1 =:= Arity, Tag1 =:= Tag] of
%%    [] -> throw(error);
%%    [T1] -> assign_vars(T1, T2, Dict)
%%  end;
%%assign_vars(?union(U1), T2, Dict) ->
%%  ?union(U2) = force_union(T2),
%%  assign_vars_lists(U1, U2, Dict);
%%assign_vars(T, T, Dict) ->
%%  Dict;
%%assign_vars(T1, T2, Dict) ->
%%  case t_is_subtype(T2, T1) of
%%    false -> throw(error);
%%    true -> Dict
%%  end.

%%assign_vars_lists([T1|Left1], [T2|Left2], Dict) ->
%%  assign_vars_lists(Left1, Left2, assign_vars(T1, T2, Dict));
%%assign_vars_lists([], [], Dict) ->
%%  Dict.

%%store_var(?var(Id), Type, Dict) ->
%%  case dict:find(Id, Dict) of
%%    error -> dict:store(Id, [Type], Dict);
%%    {ok, _VarType0} -> dict:update(Id, fun(X) -> [Type|X] end, Dict)
%%  end.

%%-----------------------------------------------------------------------------
%% Subtraction. 
%%
%% Note that the subtraction is an approximation since we do not have
%% negative types. Also, tuples and products should be handled using
%% the cartesian product of the elements, but this is not feasible to
%% do.
%% 
%% Example: {a|b,c|d}\{a,d} = {a,c}|{a,d}|{b,c}|{b,d} \ {a,d} = 
%%                          = {a,c}|{b,c}|{b,d} = {a|b,c|d}
%%
%% Instead, we can subtract if all elements but one becomes none after
%% subtracting element-wise.
%% 
%% Example: {a|b,c|d}\{a|b,d} = {a,c}|{a,d}|{b,c}|{b,d} \ {a,d}|{b,d} = 
%%                            = {a,c}|{b,c} = {a|b,c}

-spec t_subtract_list(erl_type(), [erl_type()]) -> erl_type().

t_subtract_list(T1, [T2|Left]) ->
  t_subtract_list(t_subtract(T1, T2), Left);
t_subtract_list(T, []) ->
  T.

-spec t_subtract(erl_type(), erl_type()) -> erl_type().

t_subtract(_, ?any) -> ?none;
t_subtract(_, ?var(_)) -> ?none;
t_subtract(?any, _) -> ?any;
t_subtract(?var(_) = T, _) -> T;
t_subtract(T, ?unit) -> T;
t_subtract(?unit, _) -> ?unit;
t_subtract(?none, _) -> ?none;
t_subtract(T, ?none) -> T;
t_subtract(?atom(Set1), ?atom(Set2)) ->
  case set_subtract(Set1, Set2) of
    ?none -> ?none;
    Set -> ?atom(Set)
  end;
t_subtract(?bitstr(U1, B1), ?bitstr(U2, B2)) ->
  subtract_bin(t_bitstr(U1, B1), t_inf(t_bitstr(U1, B1), t_bitstr(U2, B2)));
t_subtract(?function(_, _) = T1, ?function(_, _) = T2) ->
  case t_is_subtype(T1, T2) of
    true -> ?none;
    false -> T1
  end;
t_subtract(?identifier(Set1), ?identifier(Set2)) ->
  case set_subtract(Set1, Set2) of
    ?none -> ?none;
    Set -> ?identifier(Set)
  end;
t_subtract(?opaque(Set1), ?opaque(Set2)) ->
  case set_subtract(Set1, Set2) of
    ?none -> ?none;
    Set -> ?opaque(Set)
  end;
t_subtract(?matchstate(Pres1, Slots1), ?matchstate(Pres2, _Slots2)) ->
  Pres = t_subtract(Pres1, Pres2),
  case t_is_none(Pres) of
    true -> ?none;
    false -> ?matchstate(Pres, Slots1)
  end;
t_subtract(?matchstate(Present, Slots), _) ->
  ?matchstate(Present, Slots);
t_subtract(?nil, ?nil) ->
  ?none;
t_subtract(?nil, ?nonempty_list(_, _)) ->
  ?nil;
t_subtract(?nil, ?list(_, _, _)) ->
  ?none;
t_subtract(?list(Contents, Termination, _Size) = T, ?nil) ->
  case Termination =:= ?nil of
    true -> ?nonempty_list(Contents, Termination);
    false -> T
  end;
t_subtract(?list(Contents1, Termination1, Size1) = T, 
	   ?list(Contents2, Termination2, Size2)) ->
  case t_is_subtype(Contents1, Contents2) of
    true ->
      case t_is_subtype(Termination1, Termination2) of
	true ->
	  case {Size1, Size2} of
	    {?nonempty_qual, ?unknown_qual} -> ?none;
	    {?unknown_qual, ?nonempty_qual} -> ?nil;
	    {S, S} -> ?none
	  end;
	false ->
	  %% If the termination is not covered by the subtracted type
	  %% we cannot really say anything about the result.
	  T
      end;
    false ->
      %% All contents must be covered if there is going to be any
      %% change to the list.
      T
  end;
t_subtract(?float, ?float) -> ?none;
t_subtract(?number(_, _) = T1, ?float) -> t_inf(T1, t_integer());
t_subtract(?float, ?number(_Set, Tag)) ->
  case Tag of
    ?unknown_qual -> ?none;
    _ -> ?float
  end;
t_subtract(?number(_, _), ?number(?any, ?unknown_qual)) -> ?none;
t_subtract(?number(_, _) = T1, ?integer(?any)) -> t_inf(?float, T1);
t_subtract(?int_set(Set1), ?int_set(Set2)) ->
  case set_subtract(Set1, Set2) of
    ?none -> ?none;
    Set -> ?int_set(Set)
  end;
t_subtract(?int_range(From1, To1) = T1, ?int_range(_, _) = T2) ->
  case t_inf(T1, T2) of
    ?none -> T1;
    ?int_range(From1, To1) -> ?none;
    ?int_range(neg_inf, To) -> t_from_range(To + 1, To1);
    ?int_range(From, pos_inf) -> t_from_range(From1, From - 1);
    ?int_range(From, To) -> t_sup(t_from_range(From1, From - 1), 
				  t_from_range(To + 1, To))
  end;
t_subtract(?int_range(From, To) = T1, ?int_set(Set)) ->
  NewFrom = case set_is_element(From, Set) of
	      true -> From + 1;
	      false -> From
	    end,
  NewTo = case set_is_element(To, Set) of
	    true -> To - 1;
	    false -> To
	  end,
  if (NewFrom =:= From) and (NewTo =:= To) -> T1;
     true -> t_from_range(NewFrom, NewTo)
  end;
t_subtract(?int_set(Set), ?int_range(From, To)) ->
  case set_filter(fun(X) -> not ((X =< From) orelse (X >= To)) end, Set) of
    ?none -> ?none;
    NewSet -> ?int_set(NewSet)
  end;
t_subtract(?integer(?any) = T1, ?integer(_)) -> T1;
t_subtract(?number(_, _) = T1, ?number(_, _)) -> T1;
t_subtract(?tuple(_, _, _), ?tuple(?any, ?any, ?any)) -> ?none;
t_subtract(?tuple_set(_), ?tuple(?any, ?any, ?any)) -> ?none;
t_subtract(?tuple(?any, ?any, ?any) = T1, ?tuple_set(_)) -> T1;
t_subtract(?tuple(Elements1, Arity1, _Tag1) = T1,
	   ?tuple(Elements2, Arity2, _Tag2)) ->
  if Arity1 =/= Arity2 -> T1;
     Arity1 =:= Arity2 ->
      NewElements = t_subtract_lists(Elements1, Elements2),
      case [E || E <- NewElements, E =/= ?none] of
	[] -> ?none;
	[_] -> t_tuple(replace_nontrivial_element(Elements1, NewElements));
	_ -> T1
      end
  end;
t_subtract(?tuple_set(List1) = T1, ?tuple(_, Arity, _) = T2) ->
  case orddict:find(Arity, List1) of
    error -> T1;
    {ok, List2} ->
      TuplesLeft0 = [Tuple || {_Arity, Tuple} <- orddict:erase(Arity, List1)],
      TuplesLeft1 = lists:append(TuplesLeft0),
      t_sup([t_subtract(L, T2) || L <- List2] ++ TuplesLeft1)
  end;
t_subtract(?tuple(_, Arity, _) = T1, ?tuple_set(List1)) ->
  case orddict:find(Arity, List1) of
    error -> T1;
    {ok, List2} -> t_inf([t_subtract(T1, L) || L <- List2])
  end;
t_subtract(?tuple_set(_) = T1, ?tuple_set(_) = T2) ->
  t_sup([t_subtract(T, T2) || T <- t_tuple_subtypes(T1)]);
t_subtract(?product(Elements1) = T1, ?product(Elements2)) ->
  Arity1 = length(Elements1),
  Arity2 = length(Elements2),
  if Arity1 =/= Arity2 -> T1;
     Arity1 =:= Arity2 ->
      NewElements = t_subtract_lists(Elements1, Elements2),
      case [E || E <- NewElements, E =/= ?none] of
	[] -> ?none;
	[_] -> t_product(replace_nontrivial_element(Elements1, NewElements));
	_ -> T1
      end
  end;
t_subtract(?product(P1), _) ->
  ?product(P1);
t_subtract(T, ?product(_)) ->
  T;
t_subtract(?union(U1), ?union(U2)) ->
  subtract_union(U1, U2);
t_subtract(T1, T2) ->
  ?union(U1) = force_union(T1),
  ?union(U2) = force_union(T2),
  subtract_union(U1, U2).

-spec t_subtract_lists([erl_type()], [erl_type()]) -> [erl_type()].

t_subtract_lists(L1, L2) ->
  t_subtract_lists(L1, L2, []).

-spec t_subtract_lists([erl_type()], [erl_type()], [erl_type()]) -> [erl_type()].

t_subtract_lists([T1|Left1], [T2|Left2], Acc) ->
  t_subtract_lists(Left1, Left2, [t_subtract(T1, T2)|Acc]);
t_subtract_lists([], [], Acc) ->
  lists:reverse(Acc).

-spec subtract_union([erl_type(),...], [erl_type(),...]) -> erl_type().

subtract_union(U1, U2) ->
  subtract_union(U1, U2, 0, []).

-spec subtract_union([erl_type()], [erl_type()], non_neg_integer(), [erl_type()]) -> erl_type().

subtract_union([T1|Left1], [T2|Left2], N, Acc) ->
  case t_subtract(T1, T2) of
    ?none -> subtract_union(Left1, Left2, N, [?none|Acc]);
    T ->     subtract_union(Left1, Left2, N+1, [T|Acc])
  end;
subtract_union([], [], 0, _Acc) ->
  ?none;
subtract_union([], [], 1, Acc) ->
  [T] = [X || X <- Acc, X =/= ?none],
  T;
subtract_union([], [], N, Acc) when is_integer(N), N > 1 ->
  ?union(lists:reverse(Acc)).

replace_nontrivial_element(El1, El2) ->
  replace_nontrivial_element(El1, El2, []).

replace_nontrivial_element([T1|Left1], [?none|Left2], Acc) ->
  replace_nontrivial_element(Left1, Left2, [T1|Acc]);
replace_nontrivial_element([_|Left1], [T2|_], Acc) ->
  lists:reverse(Acc) ++ [T2|Left1].

subtract_bin(?bitstr(U1, B1), ?bitstr(U1, B1)) ->
  ?none;
subtract_bin(?bitstr(U1, B1), ?none) ->
  t_bitstr(U1, B1);
subtract_bin(?bitstr(U1, B1), ?bitstr(0, B1)) ->
  t_bitstr(U1, B1+U1);
subtract_bin(?bitstr(U1, B1), ?bitstr(U1, B2)) ->
  if (B1+U1) =/= B2 -> t_bitstr(0, B1);
     true -> t_bitstr(U1, B1)
  end;
subtract_bin(?bitstr(U1, B1), ?bitstr(U2, B2)) ->
  if (2 * U1) =:= U2 ->
      if B1 =:= B2 ->
	  t_bitstr(U2, B1+U1);
	 (B1 + U1) =:= B2 ->
	  t_bitstr(U2, B1);
	 true ->
	  t_bitstr(U1, B1)
      end;
     true ->
      t_bitstr(U1, B1)
  end.

%%-----------------------------------------------------------------------------
%% Relations
%%

-spec t_is_equal(erl_type(), erl_type()) -> boolean().

t_is_equal(T, T)  -> true;
t_is_equal(_, _) -> false.

-spec t_is_subtype(erl_type(), erl_type()) -> boolean().

t_is_subtype(T1, T2) ->
  Inf = t_inf(T1, T2),
  t_is_equal(T1, Inf).

-spec t_is_instance(erl_type(), erl_type()) -> boolean().

t_is_instance(ConcreteType, Type) ->
  t_is_subtype(ConcreteType, t_unopaque(Type)).

-spec t_unopaque(erl_type()) -> erl_type().

t_unopaque(T) ->
  t_unopaque(T, 'universe').

-spec t_unopaque(erl_type(), 'universe' | [erl_type()]) -> erl_type().

t_unopaque(?opaque(_) = T, Opaques) ->
  case Opaques =:= universe orelse lists:member(T, Opaques) of
    true -> t_unopaque(t_opaque_structure(T), Opaques);
    false -> T  % XXX: needs revision for parametric opaque data types
  end;
t_unopaque(?list(ElemT, Termination, Sz), Opaques) ->
  ?list(t_unopaque(ElemT, Opaques), Termination, Sz);
t_unopaque(?tuple(?any, _, _) = T, _) -> T;
t_unopaque(?tuple(ArgTs, Sz, Tag), Opaques) when is_list(ArgTs) ->
  NewArgTs = [t_unopaque(A, Opaques) || A <- ArgTs],
  ?tuple(NewArgTs, Sz, Tag);
t_unopaque(?tuple_set(Set), Opaques) ->
  NewSet = [{Sz, [t_unopaque(T, Opaques) || T <- Tuples]}
	    || {Sz, Tuples} <- Set],
  ?tuple_set(NewSet);
t_unopaque(?union([A,B,F,I,L,N,T,M,O,R]), Opaques) ->
  UL = t_unopaque(L, Opaques),
  UT = t_unopaque(T, Opaques),
  UO = case O of
	 ?none -> [];
	 ?opaque(Os) -> [t_unopaque(S, Opaques) || #opaque{struct = S} <- Os]
       end,
  t_sup([?union([A,B,F,I,UL,N,UT,M,?none,R])|UO]);
t_unopaque(T, _) ->
  T.

%%-----------------------------------------------------------------------------
%% K-depth abstraction.
%%
%% t_limit/2 is the exported function, which checks the type of the
%% second argument and calls the module local t_limit_k/2 function.
%%

-spec t_limit(erl_type(), integer()) -> erl_type().

t_limit(Term, K) when is_integer(K) ->
  t_limit_k(Term, K).

t_limit_k(_, K) when K =< 0 -> ?any;
t_limit_k(?tuple(?any, ?any, ?any) = T, _K) -> T;
t_limit_k(?tuple(Elements, Arity, _), K) ->
  if K =:= 1 -> t_tuple(Arity);
     true -> t_tuple([t_limit_k(E, K-1) || E <- Elements])
  end;
t_limit_k(?tuple_set(_) = T, K) ->
  t_sup([t_limit_k(Tuple, K) || Tuple <- t_tuple_subtypes(T)]);
t_limit_k(?list(Elements, Termination, Size), K) ->
  NewTermination =
    if K =:= 1 ->
	%% We do not want to lose the termination information.
	t_limit_k(Termination, K);
       true -> t_limit_k(Termination, K - 1)
    end,
  NewElements = t_limit_k(Elements, K - 1),
  TmpList = t_cons(NewElements, NewTermination),
  case Size of
    ?nonempty_qual -> TmpList;
    ?unknown_qual -> 
      ?list(NewElements1, NewTermination1, _) = TmpList,
      ?list(NewElements1, NewTermination1, ?unknown_qual)
  end;
t_limit_k(?function(Domain, Range), K) ->
  %% The domain is either a product or any() so we do not decrease the K.
  ?function(t_limit_k(Domain, K), t_limit_k(Range, K-1));
t_limit_k(?product(Elements), K) ->
  ?product([t_limit_k(X, K - 1) || X <- Elements]);
t_limit_k(?union(Elements), K) ->
  ?union([t_limit_k(X, K) || X <- Elements]);
t_limit_k(T, _K) -> T.

%%============================================================================
%% 
%% Abstract records. Used for comparing contracts.
%%
%%============================================================================

-spec t_abstract_records(erl_type(), dict()) -> erl_type().

t_abstract_records(?list(Contents, Termination, Size), RecDict) ->
  case t_abstract_records(Contents, RecDict) of
    ?none -> ?none;
    NewContents ->
      %% Be careful here to make the termination collapse if necessary.
      case t_abstract_records(Termination, RecDict) of
	?nil -> ?list(NewContents, ?nil, Size);
	?any -> ?list(NewContents, ?any, Size);
	Other ->
	  ?list(NewContents2, NewTermination, _) = t_cons(NewContents, Other),
	  ?list(NewContents2, NewTermination, Size)
      end
  end;
t_abstract_records(?function(Domain, Range), RecDict) ->
  ?function(t_abstract_records(Domain, RecDict), 
	    t_abstract_records(Range, RecDict));
t_abstract_records(?product(Types), RecDict) -> 
  ?product([t_abstract_records(T, RecDict) || T <- Types]);
t_abstract_records(?union(Types), RecDict) -> 
  t_sup([t_abstract_records(T, RecDict) || T <- Types]);
t_abstract_records(?tuple(?any, ?any, ?any) = T, _RecDict) ->
  T;
t_abstract_records(?tuple(Elements, Arity, ?atom(_) = Tag), RecDict) ->
  [TagAtom] = t_atom_vals(Tag),
  case lookup_record(TagAtom, Arity - 1, RecDict) of
    error -> t_tuple([t_abstract_records(E, RecDict) || E <- Elements]);
    {ok, Fields} -> t_tuple([Tag|[T || {_Name, T} <- Fields]])
  end;
t_abstract_records(?tuple(Elements, _Arity, _Tag), RecDict) ->
  t_tuple([t_abstract_records(E, RecDict) || E <- Elements]);
t_abstract_records(?tuple_set(_) = Tuples, RecDict) ->
  t_sup([t_abstract_records(T, RecDict) || T <- t_tuple_subtypes(Tuples)]);
t_abstract_records(T, _RecDict) -> 
  T.

%% Map over types. Depth first. Used by the contract checker. ?list is
%% not fully implemented so take care when changing the type in Termination.

-spec t_map(fun((erl_type()) -> erl_type()), erl_type()) -> erl_type().

t_map(Fun, ?list(Contents, Termination, Size)) ->
  Fun(?list(t_map(Fun, Contents), t_map(Fun, Termination), Size));
t_map(Fun, ?function(Domain, Range)) ->
  Fun(?function(t_map(Fun, Domain), t_map(Fun, Range)));
t_map(Fun, ?product(Types)) -> 
  Fun(?product([t_map(Fun, T) || T <- Types]));
t_map(Fun, ?union(Types)) ->
  Fun(t_sup([t_map(Fun, T) || T <- Types]));
t_map(Fun, ?tuple(?any, ?any, ?any) = T) ->
  Fun(T);
t_map(Fun, ?tuple(Elements, _Arity, _Tag)) ->
  Fun(t_tuple([t_map(Fun, E) || E <- Elements]));
t_map(Fun, ?tuple_set(_) = Tuples) ->
  Fun(t_sup([t_map(Fun, T) || T <- t_tuple_subtypes(Tuples)]));
t_map(Fun, T) ->
  Fun(T).

%%=============================================================================
%%
%% Prettyprinter
%%
%%=============================================================================

-spec t_to_string(erl_type()) -> string().

t_to_string(T) ->
  t_to_string(T, dict:new()).

-spec t_to_string(erl_type(), dict()) -> string().

t_to_string(?any, _RecDict) ->
  "any()";
t_to_string(?none, _RecDict) ->
  "none()";
t_to_string(?unit, _RecDict) ->
  "no_return()";
t_to_string(?atom(?any), _RecDict) -> 
  "atom()";
t_to_string(?atom(Set), _RecDict) ->
  case set_size(Set) of
    2 ->
      case set_is_element(true, Set) andalso set_is_element(false, Set) of
	true -> "boolean()";
	false -> set_to_string(Set)
      end;
    _ ->
      set_to_string(Set)
  end;
t_to_string(?bitstr(0, 0), _RecDict) ->
  "<<>>";
t_to_string(?bitstr(8, 0), _RecDict) ->
  "binary()";
t_to_string(?bitstr(0, B), _RecDict) ->
  lists:flatten(io_lib:format("<<_:~w>>", [B]));
t_to_string(?bitstr(U, 0), _RecDict) ->
  lists:flatten(io_lib:format("<<_:_*~w>>", [U]));
t_to_string(?bitstr(U, B), _RecDict) ->
  lists:flatten(io_lib:format("<<_:~w,_:_*~w>>", [B, U]));
t_to_string(?function(?any, ?any), _RecDict) ->
  "fun()";
t_to_string(?function(?any, Range), RecDict) ->
  "fun((...) -> " ++ t_to_string(Range, RecDict) ++ ")";
t_to_string(?function(?product(ArgList), Range), RecDict) ->
  "fun((" ++ comma_sequence(ArgList, RecDict) ++ ") -> "
    ++ t_to_string(Range, RecDict) ++ ")";
t_to_string(?identifier(Set), _RecDict) ->
  case Set of
    ?any -> "identifier()";
    _ ->
      string:join([io_lib:format("~w()", [T]) || T <- set_to_list(Set)], " | ")
  end;
t_to_string(?opaque(Set), _RecDict) ->
  string:join([case is_opaque_builtin(Mod, Name) of
		 true  -> io_lib:format("~w()", [Name]);
		 false -> io_lib:format("~w:~w()", [Mod, Name])
	       end
	       || #opaque{mod = Mod, name = Name} <- set_to_list(Set)],
	      " | ");
t_to_string(?matchstate(Pres, Slots), RecDict) ->
  io_lib:format("ms(~s,~s)", [t_to_string(Pres, RecDict),
			      t_to_string(Slots,RecDict)]);
t_to_string(?nil, _RecDict) ->
  "[]";
t_to_string(?nonempty_list(Contents, Termination), RecDict) ->
  ContentString = t_to_string(Contents, RecDict),
  case Termination of
    ?nil ->
      case Contents of
	?char -> "nonempty_string()";
	_ -> "["++ContentString++",...]"
      end;
    ?any -> 
      %% Just a safety check.
      case Contents =:= ?any of
	true -> ok;
	false ->
	  erlang:error({illegal_list, ?nonempty_list(Contents, Termination)})
      end,
      "nonempty_maybe_improper_list()";
    _ ->
      case t_is_subtype(t_nil(), Termination) of
	true ->
	  "nonempty_maybe_improper_list("++ContentString++","
	    ++t_to_string(Termination, RecDict)++")";
	false ->
	  "nonempty_improper_list("++ContentString++","
	    ++t_to_string(Termination, RecDict)++")"
      end
  end;
t_to_string(?list(Contents, Termination, ?unknown_qual), RecDict) ->
  ContentString = t_to_string(Contents, RecDict),
  case Termination of
    ?nil ->
      case Contents of
	?char -> "string()";
	_ -> "["++ContentString++"]"
      end;
    ?any ->
      %% Just a safety check.      
      case Contents =:= ?any of
	true -> ok;
	false ->
	  L = ?list(Contents, Termination, ?unknown_qual),
	  erlang:error({illegal_list, L})
      end,
      "maybe_improper_list()";
    _ -> 
      case t_is_subtype(t_nil(), Termination) of
	true ->
	  "maybe_improper_list("++ContentString++","
	    ++t_to_string(Termination, RecDict)++")";
	false ->
	  "improper_list("++ContentString++","
	    ++t_to_string(Termination, RecDict)++")"
      end
  end;
t_to_string(?int_set(Set), _RecDict) ->
  set_to_string(Set);
t_to_string(?byte, _RecDict) -> "byte()";
t_to_string(?char, _RecDict) -> "char()";
t_to_string(?integer_pos, _RecDict) -> "pos_integer()";
t_to_string(?integer_non_neg, _RecDict) -> "non_neg_integer()";
t_to_string(?integer_neg, _RecDict) -> "neg_integer()";
t_to_string(?int_range(From, To), _RecDict) ->
  lists:flatten(io_lib:format("~w..~w", [From, To]));
t_to_string(?integer(?any), _RecDict) -> "integer()";
t_to_string(?float, _RecDict) -> "float()";
t_to_string(?number(?any, ?unknown_qual), _RecDict) -> "number()";
t_to_string(?product(List), RecDict) -> 
  "<" ++ comma_sequence(List, RecDict) ++ ">";
t_to_string(?remote(Set), RecDict) ->
  string:join([case Args =:= [] of
		 true  -> io_lib:format("~w:~w()", [Mod, Name]);
		 false ->
		   ArgString = comma_sequence(Args, RecDict),
		   io_lib:format("~w:~w(~s)", [Mod, Name, ArgString])
	       end
	       || #remote{mod = Mod, name = Name, args = Args} <-
		    set_to_list(Set)],
	      " | ");
t_to_string(?tuple(?any, ?any, ?any), _RecDict) -> "tuple()";
t_to_string(?tuple(Elements, _Arity, ?any), RecDict) ->   
  "{" ++ comma_sequence(Elements, RecDict) ++ "}";
t_to_string(?tuple(Elements, Arity, Tag), RecDict) ->
  [TagAtom] = t_atom_vals(Tag),
  case lookup_record(TagAtom, Arity-1, RecDict) of
    error -> "{" ++ comma_sequence(Elements, RecDict) ++ "}";
    {ok, FieldNames} ->
      record_to_string(TagAtom, Elements, FieldNames, RecDict)
  end;
t_to_string(?tuple_set(_) = T, RecDict) ->
  union_sequence(t_tuple_subtypes(T), RecDict);
t_to_string(?union(Types), RecDict) ->
  union_sequence([T || T <- Types, T =/= ?none], RecDict);
t_to_string(?var(Id), _RecDict) when is_atom(Id) ->
  io_lib:format("~s", [atom_to_list(Id)]);
t_to_string(?var(Id), _RecDict) when is_integer(Id) ->
  io_lib:format("var(~w)", [Id]).

record_to_string(Tag, [_|Fields], FieldNames, RecDict) ->
  FieldStrings = record_fields_to_string(Fields, FieldNames, RecDict, []),
  "#" ++ atom_to_string(Tag) ++ "{" ++ string:join(FieldStrings, ",") ++ "}".

record_fields_to_string([F|Fs], [{FName, _DefType}|FDefs], RecDict, Acc) ->
  NewAcc =
    case t_is_any(F) orelse t_is_atom('undefined', F) of
      true -> Acc;
      false ->
	StrFV = atom_to_string(FName) ++ "::" ++ t_to_string(F, RecDict),
	%% ActualDefType = t_subtract(DefType, t_atom('undefined')),
	%% Str = case t_is_any(ActualDefType) of
	%% 	  true -> StrFV;
	%% 	  false -> StrFV ++ "::" ++ t_to_string(ActualDefType, RecDict)
	%%	end,
	[StrFV|Acc]
    end,
  record_fields_to_string(Fs, FDefs, RecDict, NewAcc);
record_fields_to_string([], [], _RecDict, Acc) ->
  lists:reverse(Acc).

-spec record_field_diffs_to_string(erl_type(), dict()) -> string().

record_field_diffs_to_string(?tuple([_|Fs], Arity, Tag), RecDict) ->
  [TagAtom] = t_atom_vals(Tag),
  {ok, FieldNames} = lookup_record(TagAtom, Arity-1, RecDict),
  %% io:format("RecCElems = ~p\nRecTypes = ~p\n", [Fs, FieldNames]),
  FieldDiffs = field_diffs(Fs, FieldNames, RecDict, []),
  string:join(FieldDiffs, " and ").

field_diffs([F|Fs], [{FName, DefType}|FDefs], RecDict, Acc) ->
  NewAcc =
    case not t_is_none(t_inf(F, DefType)) of
      true -> Acc;
      false ->
	Str = atom_to_string(FName) ++ "::" ++ t_to_string(DefType, RecDict),
	[Str|Acc]
    end,
  field_diffs(Fs, FDefs, RecDict, NewAcc);
field_diffs([], [], _, Acc) ->
  lists:reverse(Acc).

comma_sequence(Types, RecDict) ->
  List = [case T =:= ?any of
	    true -> "_";
	    false -> t_to_string(T, RecDict)
	  end || T <- Types],
  string:join(List, ",").

union_sequence(Types, RecDict) ->
  List = [t_to_string(T, RecDict) || T <- Types], 
  string:join(List, " | ").

%%=============================================================================
%% 
%% Build a type from parse forms.
%%
%%=============================================================================

-spec t_from_form(parse_form()) -> erl_type().

t_from_form(Form) ->
  t_from_form(Form, dict:new()).

-spec t_from_form(parse_form(), dict()) -> erl_type().

t_from_form(Form, RecDict) ->
  t_from_form(Form, RecDict, dict:new()).

-spec t_from_form(parse_form(), dict(), dict()) -> erl_type().

t_from_form(Form, RecDict, VarDict) ->
  {T, _R} = t_from_form(Form, [], false, RecDict, VarDict),
  T.

-type type_names() :: [{'type' | 'opaque' | 'record', atom()}].
-spec t_from_form(parse_form(), type_names(), boolean(), dict(), dict()) ->
                     {erl_type(), type_names()}.

t_from_form({var, _L, '_'}, _TypeNames, _InOpaque, _RecDict, _VarDict) ->
  {t_any(), []};
t_from_form({var, _L, Name}, _TypeNames, _InOpaque, _RecDict, VarDict) ->
  case dict:find(Name, VarDict) of
    error -> {t_var(Name), []};
    {ok, Val} -> {Val, []}
  end;
t_from_form({ann_type, _L, [_Var, Type]}, TypeNames, InOpaque, RecDict,
            VarDict) ->
  t_from_form(Type, TypeNames, InOpaque, RecDict, VarDict);
t_from_form({paren_type, _L, [Type]}, TypeNames, InOpaque, RecDict,
            VarDict) ->
  t_from_form(Type, TypeNames, InOpaque, RecDict, VarDict);
t_from_form({remote_type, _L, [{atom, _, Module}, {atom, _, Type}, Args]},
	    TypeNames, InOpaque, RecDict, VarDict) ->
  {L, R} = list_from_form(Args, TypeNames, InOpaque, RecDict, VarDict),
  {t_remote(Module, Type, L), R};
t_from_form({atom, _L, Atom}, _TypeNames, _InOpaque, _RecDict, _VarDict) ->
  {t_atom(Atom), []};
t_from_form({integer, _L, Int}, _TypeNames, _InOpaque, _RecDict, _VarDict) ->
  {t_integer(Int), []};
t_from_form({op, _L, _Op, _Arg} = Op, _TypeNames, _InOpaque, _RecDict,
            _VarDict) ->
  case erl_eval:partial_eval(Op) of
    {integer, _, Val} ->
      {t_integer(Val), []};
    _ -> throw({error, io_lib:format("Unable to evaluate type ~w\n", [Op])})
  end;
t_from_form({op, _L, _Op, _Arg1, _Arg2} = Op, _TypeNames, _InOpaque,
            _RecDict, _VarDict) ->
  case erl_eval:partial_eval(Op) of
    {integer, _, Val} ->
      {t_integer(Val), []};
    _ -> throw({error, io_lib:format("Unable to evaluate type ~w\n", [Op])})
  end;
t_from_form({type, _L, any, []}, _TypeNames, _InOpaque, _RecDict,
            _VarDict) ->
  {t_any(), []};
t_from_form({type, _L, arity, []}, _TypeNames, _InOpaque, _RecDict,
            _VarDict) ->
  {t_arity(), []};
t_from_form({type, _L, array, []}, _TypeNames, _InOpaque, _RecDict,
            _VarDict) ->
  {t_array(), []};
t_from_form({type, _L, atom, []}, _TypeNames, _InOpaque, _RecDict,
            _VarDict) ->
  {t_atom(), []};
t_from_form({type, _L, binary, []}, _TypeNames, _InOpaque, _RecDict,
            _VarDict) ->
  {t_binary(), []};
t_from_form({type, _L, binary, [Base, Unit]} = Type,
	    _TypeNames, _InOpaque, _RecDict, _VarDict) ->
  case {erl_eval:partial_eval(Base), erl_eval:partial_eval(Unit)} of
    {{integer, _, B}, {integer, _, U}} when B >= 0, U >= 0 ->
      {t_bitstr(U, B), []};
    _ -> throw({error, io_lib:format("Unable to evaluate type ~w\n", [Type])})
  end;
t_from_form({type, _L, bitstring, []}, _TypeNames, _InOpaque, _RecDict,
            _VarDict) ->
  {t_bitstr(), []};
t_from_form({type, _L, bool, []}, _TypeNames, _InOpaque, _RecDict,
            _VarDict) ->
  {t_boolean(), []};	% XXX: Temporarily
t_from_form({type, _L, boolean, []}, _TypeNames, _InOpaque, _RecDict,
            _VarDict) ->
  {t_boolean(), []};
t_from_form({type, _L, byte, []}, _TypeNames, _InOpaque, _RecDict,
            _VarDict) ->
  {t_byte(), []};
t_from_form({type, _L, char, []}, _TypeNames, _InOpaque, _RecDict,
            _VarDict) ->
  {t_char(), []};
t_from_form({type, _L, dict, []}, _TypeNames, _InOpaque, _RecDict,
            _VarDict) ->
  {t_dict(), []};
t_from_form({type, _L, digraph, []}, _TypeNames, _InOpaque, _RecDict,
            _VarDict) ->
  {t_digraph(), []};
t_from_form({type, _L, float, []}, _TypeNames, _InOpaque, _RecDict,
            _VarDict) ->
  {t_float(), []};
t_from_form({type, _L, function, []}, _TypeNames, _InOpaque, _RecDict,
            _VarDict) ->
  {t_fun(), []};
t_from_form({type, _L, 'fun', []}, _TypeNames, _InOpaque, _RecDict,
            _VarDict) ->
  {t_fun(), []};
t_from_form({type, _L, 'fun', [{type, _, any}, Range]}, TypeNames,
            InOpaque, RecDict, VarDict) ->
  {T, R} = t_from_form(Range, TypeNames, InOpaque, RecDict, VarDict),
  {t_fun(T), R};
t_from_form({type, _L, 'fun', [{type, _, product, Domain}, Range]},
            TypeNames, InOpaque, RecDict, VarDict) ->
  {L, R1} = list_from_form(Domain, TypeNames, InOpaque, RecDict, VarDict),
  {T, R2} = t_from_form(Range, TypeNames, InOpaque, RecDict, VarDict),
  {t_fun(L, T), R1 ++ R2};
t_from_form({type, _L, gb_set, []}, _TypeNames, _InOpaque, _RecDict,
            _VarDict) ->
  {t_gb_set(), []};
t_from_form({type, _L, gb_tree, []}, _TypeNames, _InOpaque, _RecDict,
            _VarDict) ->
  {t_gb_tree(), []};
t_from_form({type, _L, identifier, []}, _TypeNames, _InOpaque, _RecDict,
            _VarDict) ->
  {t_identifier(), []};
t_from_form({type, _L, integer, []}, _TypeNames, _InOpaque, _RecDict,
            _VarDict) ->
  {t_integer(), []};
t_from_form({type, _L, iodata, []}, _TypeNames, _InOpaque, _RecDict,
            _VarDict) ->
  {t_iodata(), []};
t_from_form({type, _L, iolist, []}, _TypeNames, _InOpaque, _RecDict,
            _VarDict) ->
  {t_iolist(), []};
t_from_form({type, _L, list, []}, _TypeNames, _InOpaque, _RecDict,
            _VarDict) ->
  {t_list(), []};
t_from_form({type, _L, list, [Type]}, TypeNames, InOpaque, RecDict,
            VarDict) ->
  {T, R} = t_from_form(Type, TypeNames, InOpaque, RecDict, VarDict),
  {t_list(T), R};
t_from_form({type, _L, mfa, []}, _TypeNames, _InOpaque, _RecDict,
            _VarDict) ->
  {t_mfa(), []};
t_from_form({type, _L, module, []}, _TypeNames, _InOpaque, _RecDict,
            _VarDict) ->
  {t_module(), []};
t_from_form({type, _L, nil, []}, _TypeNames, _InOpaque, _RecDict,
            _VarDict) ->
  {t_nil(), []};
t_from_form({type, _L, neg_integer, []}, _TypeNames, _InOpaque, _RecDict,
            _VarDict) ->
  {t_neg_integer(), []};
t_from_form({type, _L, non_neg_integer, []}, _TypeNames, _InOpaque, _RecDict,
            _VarDict) ->
  {t_non_neg_integer(), []};
t_from_form({type, _L, no_return, []}, _TypeNames, _InOpaque, _RecDict,
            _VarDict) ->
  {t_unit(), []};
t_from_form({type, _L, node, []}, _TypeNames, _InOpaque, _RecDict,
            _VarDict) ->
  {t_node(), []};
t_from_form({type, _L, none, []}, _TypeNames, _InOpaque, _RecDict,
            _VarDict) ->
  {t_none(), []};
t_from_form({type, _L, nonempty_list, []}, _TypeNames, _InOpaque, _RecDict,
            _VarDict) ->
  {t_nonempty_list(), []};
t_from_form({type, _L, nonempty_list, [Type]}, TypeNames, InOpaque, RecDict,
            VarDict) ->
  {T, R} = t_from_form(Type, TypeNames, InOpaque, RecDict, VarDict),
  {t_nonempty_list(T), R};
t_from_form({type, _L, nonempty_improper_list, [Cont, Term]}, TypeNames,
            InOpaque, RecDict, VarDict) ->
  {T1, R1} = t_from_form(Cont, TypeNames, InOpaque, RecDict, VarDict),
  {T2, R2} = t_from_form(Term, TypeNames, InOpaque, RecDict, VarDict),
  {t_cons(T1, T2), R1 ++ R2};
t_from_form({type, _L, nonempty_maybe_improper_list, []}, _TypeNames,
            _InOpaque, _RecDict, _VarDict) ->
  {t_cons(?any, ?any), []};
t_from_form({type, _L, nonempty_maybe_improper_list, [Cont, Term]},
            TypeNames, InOpaque, RecDict, VarDict) ->
  {T1, R1} = t_from_form(Cont, TypeNames, InOpaque, RecDict, VarDict),
  {T2, R2} = t_from_form(Term, TypeNames, InOpaque, RecDict, VarDict),
  {t_cons(T1, T2), R1 ++ R2};
t_from_form({type, _L, nonempty_string, []}, _TypeNames, _InOpaque, _RecDict,
            _VarDict) ->
  {t_nonempty_string(), []};
t_from_form({type, _L, number, []}, _TypeNames, _InOpaque, _RecDict,
            _VarDict) ->
  {t_number(), []};
t_from_form({type, _L, pid, []}, _TypeNames, _InOpaque, _RecDict,
            _VarDict) ->
  {t_pid(), []};
t_from_form({type, _L, port, []}, _TypeNames, _InOpaque, _RecDict,
            _VarDict) ->
  {t_port(), []};
t_from_form({type, _L, pos_integer, []}, _TypeNames, _InOpaque, _RecDict,
            _VarDict) ->
  {t_pos_integer(), []};
t_from_form({type, _L, maybe_improper_list, []}, _TypeNames, _InOpaque,
            _RecDict, _VarDict) ->
  {t_maybe_improper_list(), []};
t_from_form({type, _L, maybe_improper_list, [Content, Termination]},
            TypeNames, InOpaque, RecDict, VarDict) ->
  {T1, R1} = t_from_form(Content, TypeNames, InOpaque, RecDict, VarDict),
  {T2, R2} = t_from_form(Termination, TypeNames, InOpaque, RecDict, VarDict),
  {t_maybe_improper_list(T1, T2), R1 ++ R2};
t_from_form({type, _L, product, Elements}, TypeNames, InOpaque, RecDict,
            VarDict) ->
  {L, R} = list_from_form(Elements, TypeNames, InOpaque, RecDict, VarDict),
  {t_product(L), R};
t_from_form({type, _L, queue, []}, _TypeNames, _InOpaque, _RecDict,
            _VarDict) ->
  {t_queue(), []};
t_from_form({type, _L, range, [From, To]} = Type,
	    _TypeNames, _InOpaque, _RecDict, _VarDict) ->
  case {erl_eval:partial_eval(From), erl_eval:partial_eval(To)} of
    {{integer, _, FromVal}, {integer, _, ToVal}} ->
      {t_from_range(FromVal, ToVal), []};
    _ -> throw({error, io_lib:format("Unable to evaluate type ~w\n", [Type])})
  end;
t_from_form({type, _L, record, [Name|Fields]}, TypeNames, InOpaque, RecDict,
            VarDict) ->
  record_from_form(Name, Fields, TypeNames, InOpaque, RecDict, VarDict);
t_from_form({type, _L, reference, []}, _TypeNames, _InOpaque, _RecDict,
            _VarDict) ->
  {t_reference(), []};
t_from_form({type, _L, set, []}, _TypeNames, _InOpaque, _RecDict,
            _VarDict) ->
  {t_set(), []};
t_from_form({type, _L, string, []}, _TypeNames, _InOpaque, _RecDict,
            _VarDict) ->
  {t_string(), []};
t_from_form({type, _L, term, []}, _TypeNames, _InOpaque, _RecDict,
            _VarDict) ->
  {t_any(), []};
t_from_form({type, _L, tid, []}, _TypeNames, _InOpaque, _RecDict,
            _VarDict) ->
  {t_tid(), []};
t_from_form({type, _L, timeout, []}, _TypeNames, _InOpaque, _RecDict,
            _VarDict) ->
  {t_timeout(), []};
t_from_form({type, _L, tuple, any}, _TypeNames, _InOpaque, _RecDict,
            _VarDict) ->
  {t_tuple(), []};
t_from_form({type, _L, tuple, Args}, TypeNames, InOpaque, RecDict, VarDict) ->
  {L, R} = list_from_form(Args, TypeNames, InOpaque, RecDict, VarDict),
  {t_tuple(L), R};
t_from_form({type, _L, union, Args}, TypeNames, InOpaque, RecDict, VarDict) ->
  {L, R} = list_from_form(Args, TypeNames, InOpaque, RecDict, VarDict),
  {t_sup(L), R};
t_from_form({type, _L, Name, Args}, TypeNames, InOpaque, RecDict, VarDict) ->
  case lookup_type(Name, RecDict) of
    {type, {_Module, Type, ArgNames}} when length(Args) =:= length(ArgNames) ->
      case can_unfold_more({type, Name}, TypeNames) of
        true ->
          List = lists:zipwith(
                   fun(ArgName, ArgType) ->
                       {Ttemp, _R} = t_from_form(ArgType, TypeNames,
                                                 InOpaque, RecDict,
                                                 VarDict),
                       {ArgName, Ttemp}
                   end,
                   ArgNames, Args),
          TmpVarDict = dict:from_list(List),
          {T, R} = t_from_form(Type, [{type, Name}|TypeNames], InOpaque,
                               RecDict, TmpVarDict),
          case lists:member({type, Name}, R) of
            true -> {t_limit(T, ?REC_TYPE_LIMIT), R};
            false -> {T, R}
          end;
        false -> {t_any(), [{type, Name}]}
      end;
    {opaque, {Module, Type, ArgNames}} when length(Args) =:= length(ArgNames) ->
      {Rep, Rret} =
        case can_unfold_more({opaque, Name}, TypeNames) of
          true ->
            List = lists:zipwith(
                     fun(ArgName, ArgType) ->
                         {Ttemp, _R} = t_from_form(ArgType, TypeNames,
                                                   InOpaque, RecDict,
                                                   VarDict),
                         {ArgName, Ttemp}
                     end,
                     ArgNames, Args),
            TmpVarDict = dict:from_list(List),
            {T, R} = t_from_form(Type, [{opaque, Name}|TypeNames], true,
                                 RecDict, TmpVarDict),
            case lists:member({opaque, Name}, R) of
              true -> {t_limit(T, ?REC_TYPE_LIMIT), R};
              false -> {T, R}
            end;
          false -> {t_any(), [{opaque, Name}]}
        end,
      Tret =
        case InOpaque of
          true -> Rep;
          false ->
            t_from_form({opaque, -1, Name, {Module, Args, Rep}},
                        RecDict, VarDict)
          end,
      {Tret, Rret};
    {type, _} ->
      throw({error, io_lib:format("Unknown type ~w\n", [Name])});
    {opaque, _} ->
      throw({error, io_lib:format("Unknown opaque type ~w\n", [Name])});
    error ->
      throw({error, io_lib:format("Unable to find type ~w\n", [Name])}) 
  end;
t_from_form({opaque, _L, Name, {Mod, Args, Rep}}, _TypeNames, _InOpaque,
            _RecDict, _VarDict) ->
  case Args of
    [] -> {t_opaque(Mod, Name, Args, Rep), []};
    _ -> throw({error, "Polymorphic opaque types not supported yet"})
  end.

record_from_form({atom, _, Name}, ModFields, TypeNames, InOpaque, RecDict,
                 VarDict) ->
  case can_unfold_more({record, Name}, TypeNames) of
    true ->
      case lookup_record(Name, RecDict) of
        {ok, DeclFields} ->
          TypeNames1 = [{record, Name}|TypeNames],
          AreTyped = [is_erl_type(FieldType)
                      || {_FieldName, FieldType} <- DeclFields],
          {DeclFields1, R1} =
            case lists:all(fun(Elem) -> Elem end, AreTyped) of
              true -> {DeclFields, []};
              false -> fields_from_form(DeclFields, TypeNames1, InOpaque,
                                        RecDict, dict:new())
            end,
          {GetModRec, R2} = get_mod_record(ModFields, DeclFields1,
                                           TypeNames1, InOpaque,
                                           RecDict, VarDict),
          case GetModRec of
            {error, FieldName} ->
              throw({error, io_lib:format("Illegal declaration of #~w{~w}\n",
                                          [Name, FieldName])});
            {ok, NewFields} ->
              {t_tuple(
                 [t_atom(Name)|[Type || {_FieldName, Type} <- NewFields]]),
               R1 ++ R2}
          end;
        error ->
          throw({error, io_lib:format("Unknown record #~w{}\n", [Name])})
      end;
    false -> {t_any(), []}
  end.

get_mod_record([], DeclFields, _TypeNames, _InOpaque, _RecDict,
               _VarDict) ->
  {{ok, DeclFields}, []};
get_mod_record(ModFields, DeclFields, TypeNames, InOpaque, RecDict,
               VarDict) ->
  DeclFieldsDict = orddict:from_list(DeclFields),
  {ModFieldsDict, R} = build_field_dict(ModFields, TypeNames, InOpaque,
                                        RecDict, VarDict),
  case get_mod_record(DeclFieldsDict, ModFieldsDict, []) of
    {error, _FieldName} = Error -> {Error, R};
    {ok, FinalOrdDict} ->
      {{ok, [{FieldName, orddict:fetch(FieldName, FinalOrdDict)}
             || {FieldName, _} <- DeclFields]},
       R}
  end.

build_field_dict(FieldTypes, TypeNames, InOpaque, RecDict, VarDict) ->
  build_field_dict(FieldTypes, TypeNames, InOpaque, RecDict, VarDict, []).

build_field_dict([{type, _, field_type, [{atom, _, Name}, Type]}|Left], 
		 TypeNames, InOpaque, RecDict, VarDict, Acc) ->
  {T, R1} = t_from_form(Type, TypeNames, InOpaque, RecDict, VarDict),
  NewAcc = [{Name, T}|Acc],
  {D, R2} = build_field_dict(Left, TypeNames, InOpaque, RecDict, VarDict,
                             NewAcc),
  {D, R1 ++ R2};
build_field_dict([], _TypeNames, _InOpaque, _RecDict, _VarDict, Acc) ->
  {orddict:from_list(Acc), []}.

get_mod_record([{FieldName, DeclType}|Left1], 
	       [{FieldName, ModType}|Left2], Acc) ->
  case t_is_var(ModType) orelse t_is_remote(ModType) orelse
    t_is_subtype(ModType, DeclType) of
    false -> {error, FieldName};
    true -> get_mod_record(Left1, Left2, [{FieldName, ModType}|Acc])
  end;
get_mod_record([{FieldName1, _DeclType} = DT|Left1], 
	       [{FieldName2, _ModType}|_] = List2, 
	       Acc) when FieldName1 < FieldName2 ->
  get_mod_record(Left1, List2, [DT|Acc]);
get_mod_record(DeclFields, [], Acc) ->
  {ok, orddict:from_list(Acc ++ DeclFields)};
get_mod_record(_, [{FieldName2, _ModType}|_], _Acc) ->
  {error, FieldName2}.

fields_from_form([], _TypeNames, _InOpaque, _RecDict, _VarDict) ->
  {[], []};
fields_from_form([{Name, Type}|Tail], TypeNames, InOpaque, RecDict,
                 VarDict) ->
  {T, R1} = t_from_form(Type, TypeNames, InOpaque, RecDict, VarDict),
  {F, R2} = fields_from_form(Tail, TypeNames, InOpaque, RecDict, VarDict),
  {[{Name, T}|F], R1 ++ R2}.

list_from_form([], _TypeNames, _InOpaque, _RecDict, _VarDict) ->
  {[], []};
list_from_form([H|Tail], TypeNames, InOpaque, RecDict, VarDict) ->
  {T, R1} = t_from_form(H, TypeNames, InOpaque, RecDict, VarDict),
  {L, R2} = list_from_form(Tail, TypeNames, InOpaque, RecDict, VarDict),
  {[T|L], R1 ++ R2}.

-spec t_form_to_string(parse_form()) -> string().

t_form_to_string({var, _L, '_'}) -> "_";
t_form_to_string({var, _L, Name}) -> atom_to_list(Name);
t_form_to_string({atom, _L, Atom}) -> 
  io_lib:write_string(atom_to_list(Atom), $'); % To quote or not to quote... '
t_form_to_string({integer, _L, Int}) -> integer_to_list(Int);
t_form_to_string({op, _L, _Op, _Arg} = Op) ->
  case erl_eval:partial_eval(Op) of
    {integer, _, _} = Int -> t_form_to_string(Int);
    _ -> io_lib:format("Badly formed type ~w", [Op])
  end;
t_form_to_string({op, _L, _Op, _Arg1, _Arg2} = Op) ->
  case erl_eval:partial_eval(Op) of
    {integer, _, _} = Int -> t_form_to_string(Int);
    _ -> io_lib:format("Badly formed type ~w", [Op])
  end;
t_form_to_string({ann_type, _L, [Var, Type]}) ->
  t_form_to_string(Var) ++ "::" ++ t_form_to_string(Type);
t_form_to_string({paren_type, _L, [Type]}) ->
  io_lib:format("(~s)", [t_form_to_string(Type)]);
t_form_to_string({remote_type, _L, [{atom, _, Mod}, {atom, _, Name}, Args]}) ->
  ArgString = "(" ++ string:join(t_form_to_string_list(Args), ",") ++ ")",
  io_lib:format("~w:~w", [Mod, Name]) ++ ArgString;
t_form_to_string({type, _L, arity, []}) -> "arity()";
t_form_to_string({type, _L, binary, []}) -> "binary()";
t_form_to_string({type, _L, binary, [Base, Unit]} = Type) ->
  case {erl_eval:partial_eval(Base), erl_eval:partial_eval(Unit)} of
    {{integer, _, B}, {integer, _, U}} ->
      %% the following mirrors the clauses of t_to_string/2
      case {U, B} of
	{0, 0} -> "<<>>";
	{8, 0} -> "binary()";
	{0, B} -> lists:flatten(io_lib:format("<<_:~w>>", [B]));
	{U, 0} -> lists:flatten(io_lib:format("<<_:_*~w>>", [U]));
	{U, B} -> lists:flatten(io_lib:format("<<_:~w,_:_*~w>>", [B, U]))
      end;
    _ -> io_lib:format("Badly formed bitstr type ~w", [Type])
  end;
t_form_to_string({type, _L, 'fun', []}) -> "fun()";
<<<<<<< HEAD
t_form_to_string({type, _L, 'fun', [{type, _, any}, Range]}) -> 
=======
t_form_to_string({type, _L, 'fun', [{type, _, any}, Range]}) ->
>>>>>>> 6005f67b
  "fun(...) -> " ++ t_form_to_string(Range);
t_form_to_string({type, _L, 'fun', [{type, _, product, Domain}, Range]}) ->
  "fun((" ++ string:join(t_form_to_string_list(Domain), ",") ++ ") -> "
    ++ t_form_to_string(Range) ++ ")";
t_form_to_string({type, _L, iodata, []}) -> "iodata()";
t_form_to_string({type, _L, iolist, []}) -> "iolist()";
t_form_to_string({type, _L, list, [Type]}) -> 
  "[" ++ t_form_to_string(Type) ++ "]";
t_form_to_string({type, _L, mfa, []}) -> "mfa()";
t_form_to_string({type, _L, module, []}) -> "module()";
t_form_to_string({type, _L, node, []}) -> "node()";
t_form_to_string({type, _L, nonempty_list, [Type]}) ->
  "[" ++ t_form_to_string(Type) ++ ",...]";
t_form_to_string({type, _L, nonempty_string, []}) -> "nonempty_string()";
t_form_to_string({type, _L, product, Elements}) ->
  "<" ++ string:join(t_form_to_string_list(Elements), ",") ++ ">";
t_form_to_string({type, _L, range, [From, To]} = Type) ->
  case {erl_eval:partial_eval(From), erl_eval:partial_eval(To)} of
    {{integer, _, FromVal}, {integer, _, ToVal}} ->
      io_lib:format("~w..~w", [FromVal, ToVal]);
    _ -> io_lib:format("Bad formed type ~w",[Type])
  end;
t_form_to_string({type, _L, record, [{atom, _, Name}]}) ->
  io_lib:format("#~w{}", [Name]);
t_form_to_string({type, _L, record, [{atom, _, Name}|Fields]}) ->
  FieldString = string:join(t_form_to_string_list(Fields), ","),
  io_lib:format("#~w{~s}", [Name, FieldString]);
t_form_to_string({type, _L, field_type, [{atom, _, Name}, Type]}) ->
  io_lib:format("~w::~s", [Name, t_form_to_string(Type)]);
t_form_to_string({type, _L, term, []}) -> "term()";
t_form_to_string({type, _L, timeout, []}) -> "timeout()";
t_form_to_string({type, _L, tuple, any}) -> "tuple()";
t_form_to_string({type, _L, tuple, Args}) ->
  "{" ++ string:join(t_form_to_string_list(Args), ",") ++ "}";
t_form_to_string({type, _L, union, Args}) ->
  string:join(t_form_to_string_list(Args), " | ");
t_form_to_string({type, _L, Name, []} = T) ->
  try t_to_string(t_from_form(T))
  catch throw:{error, _} -> atom_to_string(Name) ++ "()"
  end;
t_form_to_string({type, _L, Name, List}) -> 
  io_lib:format("~w(~s)",
		[Name, string:join(t_form_to_string_list(List), ",")]).

t_form_to_string_list(List) ->
  t_form_to_string_list(List, []).

t_form_to_string_list([H|T], Acc) ->
  t_form_to_string_list(T, [t_form_to_string(H)|Acc]);
t_form_to_string_list([], Acc) ->
  lists:reverse(Acc).

-spec atom_to_string(atom()) -> string().

atom_to_string(Atom) ->
  lists:flatten(io_lib:format("~w", [Atom])).

%%=============================================================================
%% 
%% Utilities
%%
%%=============================================================================

-spec any_none([erl_type()]) -> boolean().

any_none([?none|_Left]) -> true;
any_none([_|Left]) -> any_none(Left);
any_none([]) -> false.

-spec any_none_or_unit([erl_type()]) -> boolean().

any_none_or_unit([?none|_]) -> true;
any_none_or_unit([?unit|_]) -> true;
any_none_or_unit([_|Left]) -> any_none_or_unit(Left);
any_none_or_unit([]) -> false.

-spec is_erl_type(any()) -> boolean().

is_erl_type(?any) -> true;
is_erl_type(?none) -> true;
is_erl_type(?unit) -> true;
is_erl_type(#c{}) -> true;
is_erl_type(_) -> false.

-spec lookup_record(atom(), dict()) ->
        'error' | {'ok', [{atom(), parse_form() | erl_type()}]}.

lookup_record(Tag, RecDict) when is_atom(Tag) ->
  case dict:find({record, Tag}, RecDict) of
    {ok, [{_Arity, Fields}]} ->
      {ok, Fields};
    {ok, List} when is_list(List) ->
      %% This will have to do, since we do not know which record we
      %% are looking for.
      error;
    error ->
      error
  end.

-spec lookup_record(atom(), arity(), dict()) -> 'error' | {'ok', [{atom(), erl_type()}]}.

lookup_record(Tag, Arity, RecDict) when is_atom(Tag) ->
  case dict:find({record, Tag}, RecDict) of
    {ok, [{Arity, Fields}]} -> {ok, Fields};
    {ok, OrdDict} -> orddict:find(Arity, OrdDict);
    error -> error
  end.

lookup_type(Name, RecDict) ->
  case dict:find({type, Name}, RecDict) of
    error ->
      case dict:find({opaque, Name}, RecDict) of
	error -> error;
	{ok, Found} -> {opaque, Found}
      end;
    {ok, Found} -> {type, Found}
  end.

-spec type_is_defined('type' | 'opaque', atom(), dict()) -> boolean().

type_is_defined(TypeOrOpaque, Name, RecDict) ->
  dict:is_key({TypeOrOpaque, Name}, RecDict).

can_unfold_more(TypeName, TypeNames) ->
  Fun = fun(E, Acc) -> case E of TypeName -> Acc + 1; _ -> Acc end end,
  lists:foldl(Fun, 0, TypeNames) < ?REC_TYPE_LIMIT.

%% -----------------------------------
%% Set
%%

set_singleton(Element) ->
  ordsets:from_list([Element]).

set_is_singleton(Element, Set) ->
  set_singleton(Element) =:= Set.
  
set_is_element(Element, Set) ->
  ordsets:is_element(Element, Set).

set_union(?any, _) -> ?any;
set_union(_, ?any) -> ?any;
set_union(S1, S2)  -> 
  case ordsets:union(S1, S2) of
    S when length(S) =< ?SET_LIMIT -> S;
    _ -> ?any
  end.

set_union_no_limit(?any, _) -> ?any;
set_union_no_limit(_, ?any) -> ?any;
set_union_no_limit(S1, S2)  -> ordsets:union(S1, S2).

%% The intersection and subtraction can return ?none. 
%% This should always be handled right away since ?none is not a valid set.
%% However, ?any is considered a valid set.

set_intersection(?any, S) -> S;
set_intersection(S, ?any) -> S;
set_intersection(S1, S2)  -> 
  case ordsets:intersection(S1, S2) of
    [] -> ?none;
    S -> S
  end.      

set_subtract(_, ?any) -> ?none;
set_subtract(?any, _) -> ?any;
set_subtract(S1, S2) ->
  case ordsets:subtract(S1, S2) of
    [] -> ?none;
    S -> S
  end.

set_from_list(List) ->
  case length(List) of
    L when L =< ?SET_LIMIT -> ordsets:from_list(List);
    L when L > ?SET_LIMIT -> ?any
  end.

set_to_list(Set) ->
  ordsets:to_list(Set).

set_filter(Fun, Set) ->
  case ordsets:filter(Fun, Set) of
    [] -> ?none;
    NewSet -> NewSet
  end.

set_size(Set) ->
  ordsets:size(Set).

set_to_string(Set) ->
  L = [case is_atom(X) of
	 true -> io_lib:write_string(atom_to_list(X), $'); % stupid emacs '
	 false -> io_lib:format("~w", [X])
       end || X <- set_to_list(Set)],
  string:join(L, " | ").

set_min([H|_]) -> H.

set_max(Set) ->
  hd(lists:reverse(Set)).

%%=============================================================================
%% 
%% Utilities for the binary type
%%
%%=============================================================================

-spec gcd(integer(), integer()) -> integer().

gcd(A, B) when B > A ->
  gcd1(B, A);
gcd(A, B) ->
  gcd1(A, B).

-spec gcd1(integer(), integer()) -> integer().

gcd1(A, 0) -> A;
gcd1(A, B) ->
  case A rem B of
    0 -> B;
    X -> gcd1(B, X)
  end.

-spec bitstr_concat(erl_type(), erl_type()) -> erl_type().

bitstr_concat(?none, _) -> ?none;
bitstr_concat(_, ?none) -> ?none;
bitstr_concat(?bitstr(U1, B1), ?bitstr(U2, B2)) ->
  t_bitstr(gcd(U1, U2), B1+B2).

-spec bitstr_match(erl_type(), erl_type()) -> erl_type().

bitstr_match(?none, _) -> ?none;
bitstr_match(_, ?none) -> ?none;
bitstr_match(?bitstr(0, B1), ?bitstr(0, B2)) when B1 =< B2 ->
  t_bitstr(0, B2-B1);
bitstr_match(?bitstr(0, _B1), ?bitstr(0, _B2)) ->
  ?none;
bitstr_match(?bitstr(0, B1), ?bitstr(U2, B2)) when B1 =< B2 ->
  t_bitstr(U2, B2-B1);
bitstr_match(?bitstr(0, B1), ?bitstr(U2, B2))  ->
  t_bitstr(U2, handle_base(U2, B2-B1));
bitstr_match(?bitstr(_, B1), ?bitstr(0, B2)) when B1 > B2 ->
  ?none;
bitstr_match(?bitstr(U1, B1), ?bitstr(U2, B2)) ->
  GCD = gcd(U1, U2),
  t_bitstr(GCD, handle_base(GCD, B2-B1)).

-spec handle_base(integer(), integer()) -> integer().

handle_base(Unit, Pos) when Pos >= 0 ->
  Pos rem Unit;
handle_base(Unit, Neg) ->
  (Unit+(Neg rem Unit)) rem Unit.
  
%%=============================================================================
%% Consistency-testing function(s) below
%%=============================================================================

-ifdef(DO_ERL_TYPES_TEST).		  

test() ->
  Atom1  = t_atom(),
  Atom2  = t_atom(foo),
  Atom3  = t_atom(bar),
  true   = t_is_atom(Atom2),

  True   = t_atom(true),
  False  = t_atom(false),
  Bool   = t_boolean(),
  true   = t_is_boolean(True),
  true   = t_is_boolean(Bool),
  false  = t_is_boolean(Atom1),

  Binary = t_binary(),
  true   = t_is_binary(Binary),

  Bitstr = t_bitstr(),
  true   = t_is_bitstr(Bitstr),
  
  Bitstr1 = t_bitstr(7, 3),
  true   = t_is_bitstr(Bitstr1),
  false  = t_is_binary(Bitstr1),

  Bitstr2 = t_bitstr(16, 8),
  true   = t_is_bitstr(Bitstr2),
  true   = t_is_binary(Bitstr2),
  
  ?bitstr(8, 16) = t_subtract(t_bitstr(4, 12), t_bitstr(8, 12)),
  ?bitstr(8, 16) = t_subtract(t_bitstr(4, 12), t_bitstr(8, 12)),

  Int1   = t_integer(),
  Int2   = t_integer(1),
  Int3   = t_integer(16#ffffffff),
  true   = t_is_integer(Int2),
  true   = t_is_byte(Int2),
  false  = t_is_byte(Int3),
  false  = t_is_byte(t_from_range(-1, 1)),
  true   = t_is_byte(t_from_range(1, ?MAX_BYTE)),
  
  Tuple1 = t_tuple(),
  Tuple2 = t_tuple(3),
  Tuple3 = t_tuple([Atom1, Int1]),
  Tuple4 = t_tuple([Tuple1, Tuple2]),
  Tuple5 = t_tuple([Tuple3, Tuple4]),
  Tuple6 = t_limit(Tuple5, 2),
  Tuple7 = t_limit(Tuple5, 3),
  true   = t_is_tuple(Tuple1),  
  
  Port   = t_port(),
  Pid    = t_pid(),
  Ref    = t_reference(),
  Identifier = t_identifier(),
  false  = t_is_reference(Port),
  true   = t_is_identifier(Port),

  Function1 = t_fun(),
  Function2 = t_fun(Pid),
  Function3 = t_fun([], Pid),
  Function4 = t_fun([Port, Pid], Pid),
  Function5 = t_fun([Pid, Atom1], Int2),
  true      = t_is_fun(Function3),  

  List1 = t_list(),
  List2 = t_list(t_boolean()),
  List3 = t_cons(t_boolean(), List2),
  List4 = t_cons(t_boolean(), t_atom()),
  List5 = t_cons(t_boolean(), t_nil()),
  List6 = t_cons_tl(List5),
  List7 = t_sup(List4, List5),
  List8 = t_inf(List7, t_list()),
  List9 = t_cons(),
  List10 = t_cons_tl(List9),
  true  = t_is_boolean(t_cons_hd(List5)),
  true  = t_is_list(List5),
  false = t_is_list(List4),

  Product1 = t_product([Atom1, Atom2]),
  Product2 = t_product([Atom3, Atom1]),
  Product3 = t_product([Atom3, Atom2]),

  Union1 = t_sup(Atom2, Atom3),
  Union2 = t_sup(Tuple2, Tuple3),
  Union3 = t_sup(Int2, Atom3),
  Union4 = t_sup(Port, Pid),
  Union5 = t_sup(Union4, Int1),
  Union6 = t_sup(Function1, Function2),
  Union7 = t_sup(Function4, Function5),
  Union8 = t_sup(True, False),
  true   = t_is_boolean(Union8),
  Union9 = t_sup(Int2, t_integer(2)),
  true   = t_is_byte(Union9),
  Union10 = t_sup(t_tuple([t_atom(true), ?any]), 
		  t_tuple([t_atom(false), ?any])),
  
  ?any   = t_sup(Product3, Function5),

  Atom3  = t_inf(Union3, Atom1),
  Union2 = t_inf(Union2, Tuple1),
  Int2   = t_inf(Int1, Union3),
  Union4 = t_inf(Union4, Identifier),
  Port   = t_inf(Union5, Port),
  Function4 = t_inf(Union7, Function4),
  ?none  = t_inf(Product2, Atom1),
  Product3 = t_inf(Product1, Product2),
  Function5 = t_inf(Union7, Function5),
  true   = t_is_byte(t_inf(Union9, t_number())),
  true   = t_is_char(t_inf(Union9, t_number())),

  io:format("3? ~p ~n", [?int_set([3])]),

  RecDict = dict:store({foo, 2}, [bar, baz], dict:new()),
  Record1 = t_from_term({foo, [1,2], {1,2,3}}),
  
  Types = [
	   Atom1,
	   Atom2,
	   Atom3,
	   Binary,
	   Int1,
	   Int2,
	   Tuple1,
	   Tuple2,
	   Tuple3,
	   Tuple4,
	   Tuple5,
	   Tuple6,
	   Tuple7,
	   Ref,
	   Port,
	   Pid,
	   Identifier,
	   List1,
	   List2,
	   List3,
	   List4,
	   List5,
	   List6,
	   List7,
	   List8,
	   List9,
	   List10,
	   Function1,
	   Function2,
	   Function3,
	   Function4,
	   Function5,
	   Product1,
	   Product2,
	   Record1,
	   Union1,
	   Union2,
	   Union3,
	   Union4,
	   Union5,
	   Union6,
	   Union7,
	   Union8,
	   Union10,
	   t_inf(Union10, t_tuple([t_atom(true), t_integer()]))
	  ],
  io:format("~p\n", [[t_to_string(X, RecDict) || X <- Types]]).
       
-endif.<|MERGE_RESOLUTION|>--- conflicted
+++ resolved
@@ -3909,11 +3909,7 @@
     _ -> io_lib:format("Badly formed bitstr type ~w", [Type])
   end;
 t_form_to_string({type, _L, 'fun', []}) -> "fun()";
-<<<<<<< HEAD
-t_form_to_string({type, _L, 'fun', [{type, _, any}, Range]}) -> 
-=======
 t_form_to_string({type, _L, 'fun', [{type, _, any}, Range]}) ->
->>>>>>> 6005f67b
   "fun(...) -> " ++ t_form_to_string(Range);
 t_form_to_string({type, _L, 'fun', [{type, _, product, Domain}, Range]}) ->
   "fun((" ++ string:join(t_form_to_string_list(Domain), ",") ++ ") -> "
