--- conflicted
+++ resolved
@@ -61,11 +61,7 @@
      otp_9395_check_old_code, otp_9395_check_and_purge,
      otp_9395_update_many_mods, otp_9395_rm_many_mods,
      instructions, eval_appup, supervisor_which_children_timeout,
-<<<<<<< HEAD
-     release_handler_which_releases].
-=======
-     install_release_syntax_check].
->>>>>>> cc7c2a74
+     release_handler_which_releases, install_release_syntax_check].
 
 groups() ->
     [{release,[],
