<?xml version="1.0" encoding="iso-8859-1" ?>
<!DOCTYPE chapter SYSTEM "chapter.dtd">

<chapter>
  <header>
    <copyright>
      <year>2000</year><year>2011</year>
      <holder>Ericsson AB. All Rights Reserved.</holder>
    </copyright>
    <legalnotice>
      The contents of this file are subject to the Erlang Public License,
      Version 1.1, (the "License"); you may not use this file except in
      compliance with the License. You should have received a copy of the
      Erlang Public License along with this software. If not, it can be
      retrieved online at http://www.erlang.org/.

      Software distributed under the License is distributed on an "AS IS"
      basis, WITHOUT WARRANTY OF ANY KIND, either express or implied. See
      the License for the specific language governing rights and limitations
      under the License.

    </legalnotice>

    <title>Megaco Release Notes</title>
    <prepared>Lars Thors&eacute;n, H&aring;kan Mattsson, Micael Karlberg</prepared>
    <docno></docno>
    <date></date>
    <rev>%VSN%</rev>
    <file>notes.xml</file>
  </header>
  <p>This document describes the changes made to the Megaco system
    from version to version. The intention of this document is to
    list all incompatibilities as well as all enhancements and
    bugfixes for every release of Megaco. Each release of Megaco
    thus constitutes one section in this document. The title of each
    section is the version number of Megaco.</p>


  <section><title>Megaco 3.15.1.2</title>

    <p>Version 3.15.1.2 supports code replacement in runtime from/to
      version 3.15.1.1, 3.15.1 and 3.15.</p>

    <section>
      <title>Improvements and new features</title>

<!--
      <p>-</p>
-->

      <list type="bulleted">
        <item>
<<<<<<< HEAD
	  <p>The profiling test tool has been rewritten. </p>
	  <p>H&aring;kan Mattsson</p>
          <p>Own Id: OTP-9679</p>
=======
          <p>Minor improvemnts to the emasurement tool mstone1. </p>
          <p>Own Id: OTP-9604</p>
>>>>>>> eaaae023
        </item>

     </list>

    </section>

    <section>
      <title>Fixed bugs and malfunctions</title>
      
      <p>-</p>
      
 <!--
      <list type="bulleted">
	<item>
	  <p>Fixing miscellaneous things detected by dialyzer. </p>
	  <p>Own Id: OTP-9075</p>
	</item>
	
      </list>
 -->
      
    </section>

  </section> <!-- 3.15.1.2 -->


  <section><title>Megaco 3.15.1.1</title>

    <p>Version 3.15.1.1 supports code replacement in runtime from/to
      version 3.15.1 and 3.15.</p>

    <section>
      <title>Improvements and new features</title>

<!--
      <p>-</p>
-->

      <list type="bulleted">
        <item>
          <p>Correct various XML errors. </p>
          <p>Own Id: OTP-9550</p>
        </item>

     </list>

    </section>

    <section>
      <title>Fixed bugs and malfunctions</title>
      
      <p>-</p>
      
 <!--
      <list type="bulleted">
	<item>
	  <p>Fixing miscellaneous things detected by dialyzer. </p>
	  <p>Own Id: OTP-9075</p>
	</item>
	
      </list>
 -->
      
    </section>

  </section> <!-- 3.15.1.1 -->


  <section><title>Megaco 3.15.1</title>

    <p>Version 3.15.1 supports code replacement in runtime from/to
      version 3.15, 3.14.1.1, 3.14.1 and 3.14.</p>

    <section>
      <title>Improvements and new features</title>

      <p>-</p>

<!--
      <list type="bulleted">
        <item>
          <p>Updated the 
            <seealso marker="megaco_performance">performance</seealso> 
            chapter. </p>
          <p>Own Id: OTP-8696</p>
        </item>

     </list>
-->

    </section>

    <section>
      <title>Fixed bugs and malfunctions</title>

<!--
      <p>-</p>
-->

      <list type="bulleted">
        <item>
          <p>Fixing miscellaneous things detected by dialyzer. </p>
          <p>Own Id: OTP-9075</p>
	  <!-- <p>Aux Id: Seq 11579</p> -->
        </item>

      </list>

    </section>

  </section> <!-- 3.15.1 -->


  <section><title>Megaco 3.15</title>

    <section><title>Improvements and New Features</title>

<!--
      <p>-</p>
-->

      <list type="bulleted">
        <item>
          <p>Fixing auto-import issues.</p>
          <p>Own Id: OTP-8842</p>
        </item>
      </list>
    </section>

    <section>
      <title>Fixed bugs and malfunctions</title>
      <p>-</p>

<!--
      <list type="bulleted">
        <item>
          <p>Eliminated a possible race condition while creating 
            pending counters. </p>
          <p>Own Id: OTP-8634</p>
	  <p>Aux Id: Seq 11579</p>
        </item>

      </list>
-->

    </section>

  </section> <!-- 3.15 -->


  <section>
    <title>Megaco 3.14.1.1</title>

    <p>Version 3.14.1.1 supports code replacement in runtime from/to
      version 3.14.1, 3.14, 3.13, 3.12 and 3.11.3.</p>

    <section>
      <title>Improvements and new features</title>

<!--
      <p>-</p>
-->

      <list type="bulleted">
        <item>
          <p>Updated the 
            <seealso marker="megaco_performance">performance</seealso> 
            chapter. </p>
          <p>Own Id: OTP-8696</p>
        </item>

     </list>

    </section>

    <section>
      <title>Fixed bugs and malfunctions</title>
      <p>-</p>

<!--
      <list type="bulleted">
        <item>
          <p>A race condition when, during high load, processing
            both the original and a resent message and delivering
            this as two separate messages to the user. </p>
          <p>Note that this solution only protects against multiple
            reply deliveries! </p>
          <p>Own Id: OTP-8529</p>
          <p>Aux Id: Seq 10915</p>
        </item>

        <item>
          <p>Fix shared libraries installation. </p>
          <p>The flex shared lib(s) were incorrectly installed as data 
            files. </p>
          <p>Peter Lemenkov</p>
          <p>Own Id: OTP-8627</p>
        </item>

        <item>
          <p>Eliminated a possible race condition while creating 
            pending counters. </p>
          <p>Own Id: OTP-8634</p>
	  <p>Aux Id: Seq 11579</p>
        </item>

      </list>
-->

    </section>

  </section> <!-- 3.14.1.1 -->


  <section>
    <title>Megaco 3.14.1</title>

    <p>Version 3.14.1 supports code replacement in runtime from/to
      version 3.14, 3.13, 3.12 and 3.11.3.</p>

    <section>
      <title>Improvements and new features</title>

<!--
      <p>-</p>
-->

      <list type="bulleted">
        <item>
          <p>A minor compiler related performance improvement. </p>
          <p>Own Id: OTP-8561</p>
        </item>

     </list>

    </section>

    <section>
      <title>Fixed bugs and malfunctions</title>
<!--
      <p>-</p>
-->

      <list type="bulleted">
        <item>
          <p>A race condition when, during high load, processing
            both the original and a resent message and delivering
            this as two separate messages to the user. </p>
          <p>Note that this solution only protects against multiple
            reply deliveries! </p>
          <p>Own Id: OTP-8529</p>
          <p>Aux Id: Seq 10915</p>
        </item>

        <item>
          <p>Fix shared libraries installation. </p>
          <p>The flex shared lib(s) were incorrectly installed as data 
            files. </p>
          <p>Peter Lemenkov</p>
          <p>Own Id: OTP-8627</p>
        </item>

        <item>
          <p>Eliminated a possible race condition while creating 
            pending counters. </p>
          <p>Own Id: OTP-8634</p>
	  <p>Aux Id: Seq 11579</p>
        </item>

      </list>

    </section>

  </section> <!-- 3.14.1 -->


  <section>
    <title>Megaco 3.14</title>

    <p>Version 3.14 supports code replacement in runtime from/to
      version 3.13, 3.12 and 3.11.3.</p>

    <section>
      <title>Improvements and new features</title>

<!--
      <p>-</p>
-->

      <list type="bulleted">
        <item>
          <p>Various changes to configure and makefile(s) to facilitate cross 
            compilation (and other build system improvements). </p>
          <p>Own Id: OTP-8323</p>
        </item>

        <item>
          <p>Added a help target in the test Makefile to explain 
            the most useful make targets, used when testing the 
            application using the test-server provided with megaco.</p>
          <p>Own Id: OTP-8362</p>
        </item>
 
        <item>
          <p>Adapted megaco_filter to the new internal format.</p>
          <p>Own Id: OTP-8403</p>
        </item>
     </list>

    </section>

    <section>
      <title>Fixed bugs and malfunctions</title>
<!--
      <p>-</p>
-->

      <list type="bulleted">
        <item>
          <p>Callbacks, when the callback module is unknown (undefined), 
            results in warning messages. </p>
          <p>A race condition scenario. As part of a cancelation operation,
            replies with waiting acknowledgements is cancelled. This includes
            informing the user (via a call to the handle_trans_ack callback 
            function). It is possible that at this point the connection data 
            has been removed, which makes it impossible for megaco to 
            perform this operation, resulting in the warning message. The 
            solution is to also store the callback module with the other 
            reply information, to be used when cleaning up after a 
            cancelation. </p>
          <p>Own Id: OTP-8328</p>
	  <p>Aux Id: Seq 11384</p>
        </item>

      </list>

    </section>

  </section> <!-- 3.14 -->


  <section>
    <title>Megaco 3.13</title>

    <p>Version 3.13 supports code replacement in runtime from/to
      version 3.12 and 3.11.3.</p>

    <section>
      <title>Improvements and new features</title>
<!--
      <p>-</p>
-->

      <list type="bulleted">
        <item>
          <p>A minor optimization by using ets:update_element
            instead of ets:insert for some table updates.</p>
          <p>Own Id: OTP-8239</p>
	  <!-- <p>Aux Id: Seq 11332</p> -->
        </item>

        <item>
          <p>The documentation is now built with open source tools 
            (<em>xsltproc</em> and <em>fop</em>) that exists on most 
            platforms. One visible change is that the frames are removed.</p>
          <p>Own Id: OTP-8249</p>
        </item>

      </list>

    </section>

    <section>
      <title>Fixed bugs and malfunctions</title>
      <p>-</p>

<!--
      <list type="bulleted">
        <item>
          <p>Replacing obsolete guard tests.</p>
          <p>Own Id: OTP-8164</p>
	  <p>Aux Id: Seq 11332</p>
        </item>

      </list>
-->

    </section>

    <section>
      <title>Incompatibilities</title>
      <p>-</p>

<!--
      <list type="bulleted">
        <item>
          <p>For those implementing their own codec's, the new megaco_encoder
            behaviour will require three more functions. See above for more
            info. </p>
          <p>Own Id: OTP-7168</p>
	  <p>Aux Id: Seq 10867</p>
        </item>

      </list>
-->

    </section>
  </section> <!-- 3.13 -->


  <section>
    <title>Megaco 3.12</title>

<!--
    <p>Version 3.12 supports code replacement in runtime from/to
      version 3.11.3.</p>
-->

    <section>
      <title>Improvements and new features</title>
<!--
      <p>-</p>
-->

      <list type="bulleted">
        <item>
          <p>Improve handling of async transaction reply. </p>
          <p>For asynchronous requests, issued using 
            <seealso marker="megaco#cast">megaco:cast/3</seealso>, 
            the reply will be delivered using the 
            <seealso marker="megaco_user#trans_reply">handle_trans_reply/4,5</seealso> 
            callback function. </p>
          <p>If a receiver of a request, issued using 
            <seealso marker="megaco#cast">megaco:cast/3</seealso>, 
            does not reply in time, megaco re-sends the request. 
            If the receiver of the request sends the reply at the same 
            time as megaco re-sends, it may also send a reply to the 
            resent request (thinking the first reply got lost). These 
            two replies may arrive more or less at the same time, 
            causing confusion. </p>
          <p>In order to improve this situation, a number of 
            improvements have been done: </p>
          <list type="bulleted">
            <item>
              <p>When the first reply arrives, a timer, request-keep-alive, 
                is started. This timer is used to decide when to stop 
                accepting replies as legitimate. </p>
              <p>The timeout time for the timer is specified by the
                config option <em>request_keep_alive_timout</em>, 
                which can be set per 
                <seealso marker="megaco#ui_request_keep_alive_timeout">user</seealso> 
                or per 
                <seealso marker="megaco#ci_request_keep_alive_timeout">connection</seealso>. </p>
	    </item>
            <item>
              <p>We also keep track of how many replies has been received
                (we do this as long as the request-keep-alive timer is 
                running). </p>
            </item>
            <item>
              <p>Each reply that arrives while the request-keep-alive timer 
                is running (including the first) will be delivered using the 
                <seealso marker="megaco_user#trans_reply">handle_trans_reply/4,5</seealso> 
                callback function, but with the UserReply augmented to
                include a serial number indicating which reply number this
                is. 
                The <em>first</em> reply to arrive, 
                will be numbered <em>one (1)</em>. </p>
            </item>
            <item>
              <p>Replies arriving after the timer has expired will be delivered
                in the same way as before, using the 
                <seealso marker="megaco_user#unexpected_trans">handle_unexpected_trans/3,4</seealso> 
                callback function. </p>
	     </item>  
            <item>
              <p>Note that if the timer was <em>not</em> configured, 
                megaco will act exactly as before! </p>
            </item>
          </list>
          <p>Own Id: OTP-8183</p>
	  <p>Aux Id: Seq 11393</p>
        </item>

      </list>

    </section>

    <section>
      <title>Fixed bugs and malfunctions</title>
<!--
      <p>-</p>
-->

      <list type="bulleted">
        <item>
          <p>If the megaco app received a transaction reply, for a request 
            issued using the
	    <seealso marker="megaco#call">call/3</seealso> function, from 
            the wrong remote entity (wrong MId)), megaco would still deliver 
            the reply (<seealso marker="megaco#call">call/3</seealso> 
            returnes) as if from the correct remote entity (right MId). </p>
          <p>This has been changed so that the function now returns with
            an error reason. </p>
          <p>See <seealso marker="megaco#call">call/3</seealso> for more 
            info. </p>
          <p>*** POTENTIAL INCOMPATIBILITY ***</p>
          <p>Own Id: OTP-8212</p>
	  <p>Aux Id: Seq 11305</p>
        </item>

      </list>

    </section>

  </section> <!-- 3.12 -->


  <section>
    <title>Megaco 3.11.3</title>

<!--
    <p>Version 3.11.3 supports code replacement in runtime from/to
      version 3.11.2, 3.11.1 and 3.11.</p>
-->

    <section>
      <title>Improvements and new features</title>
<!--
      <p>-</p>
-->

      <list type="bulleted">
        <item>
          <p>Replacing obsolete guard tests.</p>
          <p>Own Id: OTP-8164</p>
	  <!-- <p>Aux Id: Seq 11332</p> -->
        </item>

        <item>
          <p>Added the config option 
            <seealso marker="megaco#ui_call_proxy_gc_timeout">call_proxy_gc_timeout</seealso>
            to be able to control the way unexpected replies (when requests issued 
            via calls to <seealso marker="megaco#call">call/3</seealso>)
            are handled. </p>
          <p>See
            <seealso marker="megaco#user_info">user_info/2</seealso>, 
            <seealso marker="megaco#conn_info">conn_info/2</seealso> and
            <seealso marker="megaco#call">call/3</seealso> for more info. </p>
          <p>Own Id: OTP-8167</p>
	  <p>Aux Id: Seq 11393</p>
        </item>

        <item>
          <p>Make flex scanner c89 compiler compliant.</p>
	  <p>Akira Kitada</p>
          <p>Own Id: OTP-8191</p>
	  <!-- <p>Aux Id: Seq 11332</p> -->
        </item>

      </list>

    </section>

    <section>
      <title>Fixed bugs and malfunctions</title>
      <p>-</p>

<!--
      <list type="bulleted">
        <item>
          <p>Replacing obsolete guard tests.</p>
          <p>Own Id: OTP-8164</p>
	  <p>Aux Id: Seq 11332</p>
        </item>

      </list>
-->

    </section>

    <section>
      <title>Incompatibilities</title>
      <p>-</p>

<!--
      <list type="bulleted">
        <item>
          <p>For those implementing their own codec's, the new megaco_encoder
            behaviour will require three more functions. See above for more
            info. </p>
          <p>Own Id: OTP-7168</p>
	  <p>Aux Id: Seq 10867</p>
        </item>

      </list>
-->

    </section>
  </section> <!-- 3.11.3 -->


  <section>
    <title>Megaco 3.11.2</title>

    <p>Version 3.11.2 supports code replacement in runtime from/to
      version 3.11.1 and 3.11.</p>

    <section>
      <title>Improvements and new features</title>
<!--
      <p>-</p>
-->

      <list type="bulleted">
        <item>
          <p>Megaco was unnecessarily strict when parsing the SDP 
            attribute <c>maxptime</c> (leading or trailing spaces
            cased the value parse to fail). </p>
          <p>This has been improved so that leading and trailing 
            spaces are stripped before parsing the value. 
            The same has been done for the attribute <c>ptime</c>.</p>
          <p>Own Id: OTP-8123</p>
	  <p>Aux Id: Seq 11364</p>
        </item>

      </list>

    </section>

    <section>
      <title>Fixed bugs and malfunctions</title>
      <p>-</p>

<!--
      <list type="bulleted">
        <item>
          <p>[text] The <em>unquoted</em> string BOTH was interpreted as the 
            <c>'BothToken'</c> token. This was a version 3 (prev3a, prev3b, 
            prev3c and v3) only. </p>
          <p>Own Id: OTP-8114</p>
	  <p>Aux Id: Seq 11353</p>
        </item>

        <item>
          <p>The reply proxy could crash if the timeout time calculation
            results in a negative number. This will result in a function 
            clause with resulting error report.</p>
          <p>Own Id: OTP-8081</p>
	  <p>Aux Id: Seq 11332</p>
        </item>

      </list>
-->

    </section>

    <section>
      <title>Incompatibilities</title>
      <p>-</p>

<!--
      <list type="bulleted">
        <item>
          <p>For those implementing their own codec's, the new megaco_encoder
            behaviour will require three more functions. See above for more
            info. </p>
          <p>Own Id: OTP-7168</p>
	  <p>Aux Id: Seq 10867</p>
        </item>

      </list>
-->

    </section>
  </section> <!-- 3.11.2 -->


  <section>
    <title>Megaco 3.11.1</title>

    <p>Version 3.11.1 supports code replacement in runtime from/to
      version 3.11.</p>

    <section>
      <title>Improvements and new features</title>
      <p>-</p>

<!--
      <list type="bulleted">
        <item>
          <p>In order to better utilize multi-core procs, the 
            <c>flex</c> (text) scanner has been improved. </p>
          <p>The <c>flex</c> (text) scanner has been made reentrant,
            <em>if</em> the flex utility supports this. Note that the version
            of <c>flex</c> supplied with some OS/distros (Solaris 10, 
            FreeBSD and OpenBSD to mention a few) may not support this, in which
            case the flex scanner will be non-reentrant, just as before. </p>
          <p>Own Id: OTP-7302</p>
        </item>

      </list>
-->

    </section>

    <section>
      <title>Fixed bugs and malfunctions</title>
<!--
      <p>-</p>
-->

      <list type="bulleted">
        <item>
          <p>[text] The <em>unquoted</em> string BOTH was interpreted as the 
            <c>'BothToken'</c> token. This was a version 3 (prev3a, prev3b, 
            prev3c and v3) only. </p>
          <p>Own Id: OTP-8114</p>
	  <p>Aux Id: Seq 11353</p>
        </item>

        <item>
          <p>The reply proxy could crash if the timeout time calculation
            results in a negative number. This will result in a function 
            clause with resulting error report.</p>
          <p>Own Id: OTP-8081</p>
	  <p>Aux Id: Seq 11332</p>
        </item>

      </list>

    </section>

    <section>
      <title>Incompatibilities</title>
      <p>-</p>

<!--
      <list type="bulleted">
        <item>
          <p>For those implementing their own codec's, the new megaco_encoder
            behaviour will require three more functions. See above for more
            info. </p>
          <p>Own Id: OTP-7168</p>
	  <p>Aux Id: Seq 10867</p>
        </item>

      </list>
-->

    </section>
  </section> <!-- 3.11.1 -->


  <section>
    <title>Megaco 3.11</title>

<!--
    <p>Version 3.11 supports code replacement in runtime from/to
      version 3.10.1 and 3.10.0.1.</p>
-->

    <section>
      <title>Improvements and new features</title>
<!--
      <p>-</p>
-->

      <list type="bulleted">
        <item>
          <p>In order to better utilize multi-core procs, the 
            <c>flex</c> (text) scanner has been improved. </p>
          <p>The <c>flex</c> (text) scanner has been made reentrant,
            <em>if</em> the flex utility supports this. Note that the version
            of <c>flex</c> supplied with some OS/distros (Solaris 10, 
            FreeBSD and OpenBSD to mention a few) may not support this, in which
            case the flex scanner will be non-reentrant, just as before. </p>
          <p>Own Id: OTP-7302</p>
        </item>

      </list>
    </section>

    <section>
      <title>Fixed bugs and malfunctions</title>
      <p>-</p>

<!--
      <list type="bulleted">
        <item>
          <p>The (plain) text scanner could incorrectly identify
            character strings (any 17 char long string with the
            char t in the middle) as a TimeStampToken.</p>
          <p>Own Id: OTP-7249</p>
	  <p>Aux Id: Seq 10917</p>
        </item>

      </list>
-->

    </section>

    <section>
      <title>Incompatibilities</title>
      <p>-</p>

<!--
      <list type="bulleted">
        <item>
          <p>For those implementing their own codec's, the new megaco_encoder
            behaviour will require three more functions. See above for more
            info. </p>
          <p>Own Id: OTP-7168</p>
	  <p>Aux Id: Seq 10867</p>
        </item>

      </list>
-->

    </section>
  </section> <!-- 3.11 -->


  <section>
    <title>Megaco 3.10.1</title>

    <p>Version 3.10.1 supports code replacement in runtime from/to
      version 3.10.0.1, 3.10 and 3.9.4.</p>

    <section>
      <title>Improvements and new features</title>
      <p>-</p>

<!--
      <list type="bulleted">
        <item>
          <p>Updated file headers.</p>
          <p>Own Id: OTP-7851</p>
	  <p>Aux Id: Seq 11140</p>
        </item>

      </list>
-->
    </section>

    <section>
      <title>Fixed bugs and malfunctions</title>
<!--
      <p>-</p>
-->

      <list type="bulleted">
        <item>
          <p>Unexpected 
            <seealso marker="megaco_user#unexpected_trans">handle_unexpected_reply</seealso> 
            callbacks. </p>
          <p>The <seealso marker="megaco_user">megaco_user</seealso> callback 
            function 
            <seealso marker="megaco_user#unexpected_trans">handle_unexpected_reply</seealso> 
            could during high load be called with unexpected values for the Trans
            argument, such as an <c>TransactionReply</c> where 
            <c>transactionResult</c> had the value <c>{error, timeout}</c>. 
            This was a result of a race condition and has now been fixed. </p>
          <p>Own Id: OTP-7926</p>
	  <p>Aux Id: Seq 11255</p>
        </item>

        <item>
          <p>[text] PropertyParm values cannot be quoted. </p>
          <p>It was not possible to encode a PropertyParm value as a quoted string 
            (unless it *had* to (has at least one RestChar)). The megaco text codec's 
            now also accepts quoted strings as PropertyParm values. </p>
          <p>Own Id: OTP-7936</p>
	  <p>Aux Id: Seq 11258</p>
        </item>

      </list>

    </section>

    <section>
      <title>Incompatibilities</title>
      <p>-</p>

<!--
      <list type="bulleted">
        <item>
          <p>If the transport module calls the 
            <seealso marker="megaco#process_received_message">process_received_message/5</seealso> 
            or 
            <seealso marker="megaco#receive_message">receive_message/5</seealso> 
            function(s) for the initial message, then the 
            <seealso marker="megaco_user#connect">handle_connect/3</seealso> 
            function will now be called and not the
            <seealso marker="megaco_user#connect">handle_connect/2</seealso> 
            function. </p>
          <p>Own Id: OTP-7713</p>
	  <p>Aux Id: Seq 11140</p>
        </item>

      </list>
-->

    </section>
  </section> <!-- 3.10.1 -->


  <section>
    <title>Megaco 3.10.0.1</title>

    <p>Version 3.10.0.1 supports code replacement in runtime from/to
      version 3.10 and 3.9.4 except 
      when using any of the drivers (flex for text or asn1 for binary).</p>

    <section>
      <title>Improvements and new features</title>
<!--
      <p>-</p>
-->

      <list type="bulleted">
        <item>
          <p>Updated file headers.</p>
          <p>Own Id: OTP-7851</p>
	  <!-- <p>Aux Id: Seq 11140</p> -->
        </item>

      </list>
    </section>

    <section>
      <title>Fixed bugs and malfunctions</title>
      <p>-</p>

<!--
      <list type="bulleted">
        <item>
          <p>Memory leak in the flex scanner. There was a memory
            leak in the flex scanner function handling 
            Property Parameters. </p>
          <p>Own Id: OTP-7700</p>
	  <p>Aux Id: Seq 11126</p>
        </item>

      </list>
-->

    </section>

    <section>
      <title>Incompatibilities</title>
      <p>-</p>

<!--
      <list type="bulleted">
        <item>
          <p>If the transport module calls the 
            <seealso marker="megaco#process_received_message">process_received_message/5</seealso> 
            or 
            <seealso marker="megaco#receive_message">receive_message/5</seealso> 
            function(s) for the initial message, then the 
            <seealso marker="megaco_user#connect">handle_connect/3</seealso> 
            function will now be called and not the
            <seealso marker="megaco_user#connect">handle_connect/2</seealso> 
            function. </p>
          <p>Own Id: OTP-7713</p>
	  <p>Aux Id: Seq 11140</p>
        </item>

      </list>
-->

    </section>
  </section> <!-- 3.10.0.1 -->


  <section>
    <title>Megaco 3.10</title>

    <p>Version 3.10 supports code replacement in runtime from/to
      version 3.9.4, 3.9.3, 3.9.2, 3.9.1.1, 3.9.1, 3.9, 3.8.2, 3.8.1 and 3.8 except 
      when using any of the drivers (flex for text or asn1 for binary).</p>

    <section>
      <title>Improvements and new features</title>
<!--
      <p>-</p>
-->

      <list type="bulleted">
        <item>
          <p>Added new API function 
            <seealso marker="megaco#connect">megaco:connect/5</seealso> and
            the corresponding new <c>megaco_user</c> callback function 
            <seealso marker="megaco_user#connect">handle_connect/3</seealso>. 
            The purpose of this is to be able to pass information to the
            <seealso marker="megaco_user#connect">handle_connect/3</seealso> 
            function by calling the 
            <seealso marker="megaco#connect">megaco:connect/5</seealso> 
            function. </p>
          <p>Own Id: OTP-7713</p>
	  <p>Aux Id: Seq 11140</p>
        </item>

        <item>
          <p>Update file headers with new copyright notice. </p>
          <p>Own Id: OTP-7743</p>
        </item>

      </list>
    </section>

    <section>
      <title>Fixed bugs and malfunctions</title>
      <p>-</p>

<!--
      <list type="bulleted">
        <item>
          <p>Memory leak in the flex scanner. There was a memory
            leak in the flex scanner function handling 
            Property Parameters. </p>
          <p>Own Id: OTP-7700</p>
	  <p>Aux Id: Seq 11126</p>
        </item>

      </list>
-->

    </section>

    <section>
      <title>Incompatibilities</title>
<!--
      <p>-</p>
-->

      <list type="bulleted">
        <item>
          <p>If the transport module calls the 
            <seealso marker="megaco#process_received_message">process_received_message/5</seealso> 
            or 
            <seealso marker="megaco#receive_message">receive_message/5</seealso> 
            function(s) for the initial message, then the 
            <seealso marker="megaco_user#connect">handle_connect/3</seealso> 
            function will now be called and not the
            <seealso marker="megaco_user#connect">handle_connect/2</seealso> 
            function. </p>
          <p>Own Id: OTP-7713</p>
	  <p>Aux Id: Seq 11140</p>
        </item>

      </list>

    </section>
  </section> <!-- 3.10 -->

  <!-- section>
    <title>Release notes history</title>
    <p>For information about older versions see
      <url href="part_notes_history_frame.html">release notes history</url>.</p 
  </section> -->
</chapter>
<|MERGE_RESOLUTION|>--- conflicted
+++ resolved
@@ -50,14 +50,14 @@
 
       <list type="bulleted">
         <item>
-<<<<<<< HEAD
+          <p>Minor improvemnts to the emasurement tool mstone1. </p>
+          <p>Own Id: OTP-9604</p>
+        </item>
+
+        <item>
 	  <p>The profiling test tool has been rewritten. </p>
 	  <p>H&aring;kan Mattsson</p>
           <p>Own Id: OTP-9679</p>
-=======
-          <p>Minor improvemnts to the emasurement tool mstone1. </p>
-          <p>Own Id: OTP-9604</p>
->>>>>>> eaaae023
         </item>
 
      </list>
