/*
 * %CopyrightBegin%
 *
 * Copyright Ericsson AB 2003-2013. All Rights Reserved.
 *
 * The contents of this file are subject to the Erlang Public License,
 * Version 1.1, (the "License"); you may not use this file except in
 * compliance with the License. You should have received a copy of the
 * Erlang Public License along with this software. If not, it can be
 * retrieved online at http://www.erlang.org/.
 *
 * Software distributed under the License is distributed on an "AS IS"
 * basis, WITHOUT WARRANTY OF ANY KIND, either express or implied. See
 * the License for the specific language governing rights and limitations
 * under the License.
 *
 * %CopyrightEnd%
 */
/*
 * Some code just simply does not deserve functions :-)
 * Dead simple installation program to set up init files etc after erlang is 
 * copied to its destination. Also to be used after a patch is applied.
 */ 

#include <windows.h>
#include <stdio.h>
#include <stdlib.h>
#include "init_file.h"

int wmain(int argc, wchar_t **argv) 
{
    int silent = 0;
    int start_sasl = 0;
    wchar_t *root = NULL;
    int i;
    wchar_t buffer[MAX_PATH];
    wchar_t erts_dir[MAX_PATH];
    wchar_t release_dir[MAX_PATH];
    wchar_t bin_dir[MAX_PATH];
    char *tmp;
    char tmp_utf8[MAX_PATH*4];
    wchar_t my_ini_filename[MAX_PATH];
    InitFile *my_ini_file;
    InitSection *my_ini_section;
    char erts_version[MAX_PATH];
    InitFile *ini_file;
    InitSection *ini_section;
    HANDLE module = GetModuleHandle(NULL);
<<<<<<< HEAD
    wchar_t *binaries[] = { L"erl.exe", L"werl.exe", L"erlc.exe",
			    L"dialyzer.exe", L"typer.exe",
			    L"escript.exe", L"ct_run.exe", NULL };
    wchar_t *scripts[] = { L"start_clean.boot", L"start_sasl.boot", NULL };
    wchar_t fromname[MAX_PATH];
    wchar_t toname[MAX_PATH];
    size_t  converted;
=======
    char *binaries[] = { "erl.exe", "werl.exe", "erlc.exe",
			 "dialyzer.exe", "typer.exe",
			 "escript.exe", "ct_run.exe", NULL };
    char *scripts[] = { "start_clean.boot", "start_sasl.boot", "no_dot_erlang.boot", NULL };
    char fromname[MAX_PATH];
    char toname[MAX_PATH];
    
>>>>>>> 0279799e

    for (i = 1; i < argc; ++i) {
	switch(argv[i][0]) {
	case L'-' :
	    switch(argv[i][1]) {
	    case L's' :
		silent = 1;
		break;
	    default:
		fprintf(stderr, "Unknown command switch %S\n",
			argv[i]);
		exit(1);
	    }
	    break;
	default: {
	    if (root != NULL) {
		fprintf(stderr, "Only one root directory can be specified, "
			"parameter %S is illegal\n",
			argv[i]);
		exit(1);
	    }	    
	    root = argv[i];
	    }
	    break;
	}
    }
    if (root == NULL) {
	if (module = NULL) {
	    fprintf(stderr, "Cannot GetModuleHandle()\n");
	    exit(1);
	}

	if (GetModuleFileNameW(module,buffer,MAX_PATH) == 0) {
	    fprintf(stderr,"Could not GetModuleFileName()\n");
	    exit(1);
	}
	i = wcslen(buffer) - 1;
	while ( i >= 0 && buffer[i] != L'\\') {
	    --i;
	}
	if (i < 0) {
	    fprintf(stderr,"GetModuleFileName returned broken path\n");
	    exit(1);
	}
	buffer[i] = L'\0';
	root = buffer;
    }

    if (!silent) {
	char answer[100];
	char *eol;
	start_sasl = 1;
	printf("Do you want a minimal startup instead of sasl [No]: ");
	fflush(stdout);
	if (fgets(answer,100,stdin) == NULL) {
	    fprintf(stderr, "Could not read answer from user.\n");
	    exit(1);
	}
	eol = strchr(answer,'\n');
	if (eol == NULL) {
	    while (getchar() != '\n')
		;
	} else {
	    *eol = '\0';
	}
	if ((eol = strchr(answer, '\r')) != NULL) {
	    *eol = '\0';
	}
	if (_stricmp(answer,"yes") == 0 || _stricmp(answer,"y") == 0) {
	    start_sasl = 0;
	}
    }
    swprintf(my_ini_filename, MAX_PATH, L"%s\\Install.ini", root);
    my_ini_file = load_init_file(my_ini_filename);
    if (my_ini_file == NULL) {
	fprintf(stderr,"Cannot open init file %S\n",my_ini_filename);
	exit(1);
    }
    
    if ((my_ini_section = lookup_init_section(my_ini_file,"Install")) 
	== NULL) {
	fprintf(stderr,"No [Install] section in init file %S\n",
		my_ini_filename);
	exit(1);
    }
    
    if ((tmp = lookup_init_entry(my_ini_section, "VSN")) == NULL) {
	fprintf(stderr,"No key VSN in init file %S\n",
		my_ini_filename);
	exit(1);
    }
    strcpy(erts_version,tmp);
    
    swprintf(erts_dir,MAX_PATH,L"%s\\erts-%S\\bin",root,erts_version);
    if ((tmp = lookup_init_entry(my_ini_section, "SYSTEM_VSN")) == NULL) {
	fprintf(stderr,"No key SYSTEM_VSN in init file %S\n",
		 my_ini_filename);
	exit(1);
    }
    swprintf(release_dir,MAX_PATH,L"%s\\releases\\%S",root,tmp); 

    swprintf(bin_dir,MAX_PATH,L"%s\\bin",root);
    CreateDirectoryW(bin_dir,NULL);

    free_init_file(my_ini_file);
    
    for (i = 0; binaries[i] != NULL; ++i) {
	swprintf(fromname,MAX_PATH,L"%s\\%s",erts_dir,binaries[i]);
	swprintf(toname,MAX_PATH,L"%s\\%s",bin_dir,binaries[i]);
	if (GetFileAttributesW(fromname) == 0xFFFFFFFF) {
	    fprintf(stderr,"Could not find file %S\n",
		    fromname);
	    exit(1);
	}
	if (!CopyFileW(fromname,toname,FALSE)) {
	    fprintf(stderr,"Could not copy file %S to %S\n",
		    fromname,toname);
	    fprintf(stderr,"Continuing installation anyway...\n");
	}
    }
    
    for (i = 0; scripts[i] != NULL; ++i) {
	swprintf(fromname,MAX_PATH,L"%s\\%s",release_dir,scripts[i]);
	swprintf(toname,MAX_PATH,L"%s\\%s",bin_dir,scripts[i]);
	if (GetFileAttributesW(fromname) == 0xFFFFFFFF) {
	    fprintf(stderr,"Could not find file %S\n",
		    fromname);
	    exit(1);
	}
	if (!CopyFileW(fromname,toname,FALSE)) {
	    fprintf(stderr,"Could not copy file %S to %S\n",
		    fromname,toname);
	    fprintf(stderr,"Cannot continue installation, bailing out.\n");
	    exit(1);
	}
    }
    if (start_sasl) {
	swprintf(fromname,MAX_PATH,L"%s\\start_sasl.boot",bin_dir);
    } else {
	swprintf(fromname,MAX_PATH,L"%s\\start_clean.boot",bin_dir);
    }
    swprintf(toname,MAX_PATH,L"%s\\start.boot",bin_dir);
    if (!CopyFileW(fromname,toname,FALSE)) {
	fprintf(stderr,"Could not copy file %S to %S\n",
		fromname,toname);
	fprintf(stderr,"Cannot continue installation, bailing out.\n");
	exit(1);
    }

    /* OBS!!! If the format of the init file is changed, do not forget
       to update release_handler:write_ini_file(...) */
    ini_file = create_init_file();
    ini_section = create_init_section("erlang");
    add_init_section(ini_file,ini_section);
    WideCharToMultiByte(CP_UTF8,0,erts_dir,-1,tmp_utf8,MAX_PATH*4,NULL,NULL);
    add_init_entry(ini_section,"Bindir",tmp_utf8);
    add_init_entry(ini_section,"Progname","erl");
    WideCharToMultiByte(CP_UTF8,0,root,-1,tmp_utf8,MAX_PATH*4,NULL,NULL);
    add_init_entry(ini_section,"Rootdir",tmp_utf8);
    swprintf(fromname,MAX_PATH,L"%s\\erl.ini",erts_dir);
    swprintf(toname,MAX_PATH,L"%s\\erl.ini",bin_dir);
    if (store_init_file(ini_file,fromname) != 0) {
	fprintf(stderr,"Could not create file %S\n",
		fromname);
	fprintf(stderr,"Cannot continue installation, bailing out.\n");
	exit(1);
    }
    if (!CopyFileW(fromname,toname,FALSE)) {
	fprintf(stderr,"Could not copy file %S to %S\n",
		 fromname,toname);
	fprintf(stderr,"Cannot continue installation, bailing out.\n");
	exit(1);
    }
    if (!silent) {
	printf("Erlang %s installed successfully\n", erts_version);
    }
    return 0;
}


<|MERGE_RESOLUTION|>--- conflicted
+++ resolved
@@ -46,23 +46,13 @@
     InitFile *ini_file;
     InitSection *ini_section;
     HANDLE module = GetModuleHandle(NULL);
-<<<<<<< HEAD
     wchar_t *binaries[] = { L"erl.exe", L"werl.exe", L"erlc.exe",
 			    L"dialyzer.exe", L"typer.exe",
 			    L"escript.exe", L"ct_run.exe", NULL };
-    wchar_t *scripts[] = { L"start_clean.boot", L"start_sasl.boot", NULL };
+    wchar_t *scripts[] = { L"start_clean.boot", L"start_sasl.boot", L"no_dot_erlang.boot", NULL };
     wchar_t fromname[MAX_PATH];
     wchar_t toname[MAX_PATH];
     size_t  converted;
-=======
-    char *binaries[] = { "erl.exe", "werl.exe", "erlc.exe",
-			 "dialyzer.exe", "typer.exe",
-			 "escript.exe", "ct_run.exe", NULL };
-    char *scripts[] = { "start_clean.boot", "start_sasl.boot", "no_dot_erlang.boot", NULL };
-    char fromname[MAX_PATH];
-    char toname[MAX_PATH];
-    
->>>>>>> 0279799e
 
     for (i = 1; i < argc; ++i) {
 	switch(argv[i][0]) {
