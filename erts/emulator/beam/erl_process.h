/*
 * %CopyrightBegin%
 *
 * Copyright Ericsson AB 1996-2012. All Rights Reserved.
 *
 * The contents of this file are subject to the Erlang Public License,
 * Version 1.1, (the "License"); you may not use this file except in
 * compliance with the License. You should have received a copy of the
 * Erlang Public License along with this software. If not, it can be
 * retrieved online at http://www.erlang.org/.
 *
 * Software distributed under the License is distributed on an "AS IS"
 * basis, WITHOUT WARRANTY OF ANY KIND, either express or implied. See
 * the License for the specific language governing rights and limitations
 * under the License.
 *
 * %CopyrightEnd%
 */

#ifndef __PROCESS_H__
#define __PROCESS_H__

#undef ERTS_INCLUDE_SCHEDULER_INTERNALS
#if (defined(ERL_PROCESS_C__) \
     || defined(ERL_PORT_TASK_C__) \
     || (ERTS_GLB_INLINE_INCL_FUNC_DEF \
	 && defined(ERTS_DO_INCL_GLB_INLINE_FUNC_DEF)))
#define ERTS_INCLUDE_SCHEDULER_INTERNALS
#endif

/* #define ERTS_DO_VERIFY_UNUSED_TEMP_ALLOC */

#if !defined(ERTS_DO_VERIFY_UNUSED_TEMP_ALLOC) && defined(DEBUG)
#  define ERTS_DO_VERIFY_UNUSED_TEMP_ALLOC
#endif

typedef struct process Process;

#include "sys.h"

#define ERTS_PROCESS_LOCK_ONLY_PROC_LOCK_TYPE__
#include "erl_process_lock.h" /* Only pull out important types... */
#undef ERTS_PROCESS_LOCK_ONLY_PROC_LOCK_TYPE__

#include "erl_vm.h"
#include "erl_smp.h"
#include "erl_message.h"
#include "erl_process_dict.h"
#include "erl_node_container_utils.h"
#include "erl_node_tables.h"
#include "erl_monitors.h"
#include "erl_bif_timer.h"
#include "erl_time.h"
#include "erl_atom_table.h"
#include "external.h"
#include "erl_mseg.h"
#include "erl_async.h"

#ifdef HIPE
#include "hipe_process.h"
#endif

#undef ERL_THR_PROGRESS_TSD_TYPE_ONLY
#define ERL_THR_PROGRESS_TSD_TYPE_ONLY
#include "erl_thr_progress.h"
#undef ERL_THR_PROGRESS_TSD_TYPE_ONLY

struct ErtsNodesMonitor_;
struct port;

#define ERTS_MAX_NO_OF_SCHEDULERS 1024

#define ERTS_DEFAULT_MAX_PROCESSES (1 << 15)

#define ERTS_HEAP_ALLOC(Type, Size)					\
     erts_alloc((Type), (Size))

#define ERTS_HEAP_REALLOC(Type, Ptr, OldSize, NewSize)			\
     erts_realloc((Type), (Ptr), (NewSize))

#define ERTS_HEAP_FREE(Type, Ptr, Size)					\
     erts_free((Type), (Ptr))

#define INITIAL_MOD 0
#define INITIAL_FUN 1
#define INITIAL_ARI 2

#include "export.h"

struct saved_calls {
   int len;
   int n;
   int cur;
   Export *ct[1];
};

extern Export exp_send, exp_receive, exp_timeout;
extern int erts_sched_compact_load;
extern Uint erts_no_schedulers;
extern Uint erts_no_run_queues;
extern int erts_sched_thread_suggested_stack_size;
#define ERTS_SCHED_THREAD_MIN_STACK_SIZE 4	/* Kilo words */
#define ERTS_SCHED_THREAD_MAX_STACK_SIZE 8192	/* Kilo words */

#ifdef ERTS_SMP
#include "erl_bits.h"
#endif

/* process priorities */
#define PRIORITY_MAX          0
#define PRIORITY_HIGH         1
#define PRIORITY_NORMAL       2
#define PRIORITY_LOW          3
#define ERTS_NO_PROC_PRIO_LEVELS      4
#define ERTS_NO_PROC_PRIO_QUEUES      3

#define ERTS_PORT_PRIO_LEVEL ERTS_NO_PROC_PRIO_LEVELS
#define ERTS_NO_PRIO_LEVELS (ERTS_NO_PROC_PRIO_LEVELS + 1)

#define ERTS_RUNQ_FLGS_PROCS_QMASK \
  ((((Uint32) 1) << ERTS_NO_PROC_PRIO_LEVELS) - 1)

#define ERTS_RUNQ_FLGS_QMASK \
  ((((Uint32) 1) << ERTS_NO_PRIO_LEVELS) - 1)

#define ERTS_RUNQ_FLGS_EMIGRATE_SHFT \
  ERTS_NO_PRIO_LEVELS
#define ERTS_RUNQ_FLGS_IMMIGRATE_SHFT \
  (ERTS_RUNQ_FLGS_EMIGRATE_SHFT + ERTS_NO_PRIO_LEVELS)
#define ERTS_RUNQ_FLGS_EVACUATE_SHFT \
  (ERTS_RUNQ_FLGS_IMMIGRATE_SHFT + ERTS_NO_PRIO_LEVELS)
#define ERTS_RUNQ_FLGS_EMIGRATE_QMASK \
  (ERTS_RUNQ_FLGS_QMASK << ERTS_RUNQ_FLGS_EMIGRATE_SHFT)
#define ERTS_RUNQ_FLGS_IMMIGRATE_QMASK \
  (ERTS_RUNQ_FLGS_QMASK << ERTS_RUNQ_FLGS_IMMIGRATE_SHFT)
#define ERTS_RUNQ_FLGS_EVACUATE_QMASK \
  (ERTS_RUNQ_FLGS_QMASK << ERTS_RUNQ_FLGS_EVACUATE_SHFT)

#define ERTS_RUNQ_FLG_BASE2 \
  (ERTS_RUNQ_FLGS_EVACUATE_SHFT + ERTS_NO_PRIO_LEVELS)

#define ERTS_RUNQ_FLG_OUT_OF_WORK \
  (((Uint32) 1) << (ERTS_RUNQ_FLG_BASE2 + 0))
#define ERTS_RUNQ_FLG_HALFTIME_OUT_OF_WORK \
  (((Uint32) 1) << (ERTS_RUNQ_FLG_BASE2 + 1))
#define ERTS_RUNQ_FLG_SUSPENDED \
  (((Uint32) 1) << (ERTS_RUNQ_FLG_BASE2 + 2))
#define ERTS_RUNQ_FLG_CHK_CPU_BIND \
  (((Uint32) 1) << (ERTS_RUNQ_FLG_BASE2 + 3))
#define ERTS_RUNQ_FLG_INACTIVE \
  (((Uint32) 1) << (ERTS_RUNQ_FLG_BASE2 + 4))
#define ERTS_RUNQ_FLG_NONEMPTY \
  (((Uint32) 1) << (ERTS_RUNQ_FLG_BASE2 + 5))
#define ERTS_RUNQ_FLG_PROTECTED \
  (((Uint32) 1) << (ERTS_RUNQ_FLG_BASE2 + 6))

#define ERTS_RUNQ_FLGS_MIGRATION_QMASKS	\
  (ERTS_RUNQ_FLGS_EMIGRATE_QMASK	\
   | ERTS_RUNQ_FLGS_IMMIGRATE_QMASK	\
   | ERTS_RUNQ_FLGS_EVACUATE_QMASK)

#define ERTS_RUNQ_FLGS_MIGRATION_INFO \
  (ERTS_RUNQ_FLG_INACTIVE \
   | ERTS_RUNQ_FLG_OUT_OF_WORK \
   | ERTS_RUNQ_FLG_HALFTIME_OUT_OF_WORK)

#define ERTS_RUNQ_FLG_EMIGRATE(PRIO) \
  (((Uint32) 1) << (ERTS_RUNQ_FLGS_EMIGRATE_SHFT + (PRIO)))
#define ERTS_CHK_RUNQ_FLG_EMIGRATE(FLGS, PRIO) \
  ((FLGS) & ERTS_RUNQ_FLG_EMIGRATE((PRIO)))
#define ERTS_SET_RUNQ_FLG_EMIGRATE(FLGS, PRIO) \
  ((FLGS) |= ERTS_RUNQ_FLG_EMIGRATE((PRIO)))
#define ERTS_UNSET_RUNQ_FLG_EMIGRATE(FLGS, PRIO) \
  ((FLGS) &= ~ERTS_RUNQ_FLG_EMIGRATE((PRIO)))

#define ERTS_RUNQ_FLG_IMMIGRATE(PRIO) \
  (((Uint32) 1) << (ERTS_RUNQ_FLGS_IMMIGRATE_SHFT + (PRIO)))
#define ERTS_CHK_RUNQ_FLG_IMMIGRATE(FLGS, PRIO) \
  ((FLGS) & ERTS_RUNQ_FLG_IMMIGRATE((PRIO)))
#define ERTS_SET_RUNQ_FLG_IMMIGRATE(FLGS, PRIO) \
  ((FLGS) |= ERTS_RUNQ_FLG_IMMIGRATE((PRIO)))
#define ERTS_UNSET_RUNQ_FLG_IMMIGRATE(FLGS, PRIO) \
  ((FLGS) &= ~ERTS_RUNQ_FLG_IMMIGRATE((PRIO)))

#define ERTS_RUNQ_FLG_EVACUATE(PRIO) \
  (((Uint32) 1) << (ERTS_RUNQ_FLGS_EVACUATE_SHFT + (PRIO)))
#define ERTS_CHK_RUNQ_FLG_EVACUATE(FLGS, PRIO) \
  ((FLGS) & ERTS_RUNQ_FLG_EVACUATE((PRIO)))
#define ERTS_SET_RUNQ_FLG_EVACUATE(FLGS, PRIO) \
  ((FLGS) |= ERTS_RUNQ_FLG_EVACUATE((PRIO)))
#define ERTS_UNSET_RUNQ_FLG_EVACUATE(FLGS, PRIO) \
  ((FLGS) &= ~ERTS_RUNQ_FLG_EVACUATE((PRIO)))

#define ERTS_RUNQ_FLGS_INIT(RQ, INIT)					\
    erts_smp_atomic32_init_nob(&(RQ)->flags, (erts_aint32_t) (INIT))
#define ERTS_RUNQ_FLGS_SET(RQ, FLGS)					\
    ((Uint32) erts_smp_atomic32_read_bor_relb(&(RQ)->flags,		\
					      (erts_aint32_t) (FLGS)))
#define ERTS_RUNQ_FLGS_UNSET(RQ, FLGS)					\
    ((Uint32) erts_smp_atomic32_read_band_relb(&(RQ)->flags,		\
					       (erts_aint32_t) ~(FLGS)))
#define ERTS_RUNQ_FLGS_GET(RQ)						\
    ((Uint32) erts_smp_atomic32_read_acqb(&(RQ)->flags))
#define ERTS_RUNQ_FLGS_GET_NOB(RQ)					\
    ((Uint32) erts_smp_atomic32_read_nob(&(RQ)->flags))
#define ERTS_RUNQ_FLGS_GET_MB(RQ)					\
    ((Uint32) erts_smp_atomic32_read_mb(&(RQ)->flags))
#define ERTS_RUNQ_FLGS_MASK_SET(RQ, MSK, FLGS)		  		\
    ((Uint32) erts_smp_atomic32_mask_set_relb(&(RQ)->flags, 		\
					      (erts_aint32_t) (MSK),	\
					      (erts_aint32_t) (FLGS)))

ERTS_GLB_INLINE erts_aint32_t
erts_smp_atomic32_mask_set_relb(erts_smp_atomic32_t *a32p,
				erts_aint32_t mask,
				erts_aint32_t set);
#if ERTS_GLB_INLINE_INCL_FUNC_DEF
ERTS_GLB_INLINE erts_aint32_t
erts_smp_atomic32_mask_set_relb(erts_smp_atomic32_t *a32p,
				erts_aint32_t mask,
				erts_aint32_t set)
{
    erts_aint32_t act = erts_smp_atomic32_read_nob(a32p);
    while (1) {
	erts_aint32_t exp = act;
	erts_aint32_t new = exp & ~mask;
	new |= (mask & set);
	act = erts_smp_atomic32_cmpxchg_relb(a32p, new, exp);
	if (act == exp)
	    return act;
    }
}	
#endif

typedef enum {
    ERTS_SCHDLR_SSPND_DONE_MSCHED_BLOCKED,
    ERTS_SCHDLR_SSPND_YIELD_DONE_MSCHED_BLOCKED,
    ERTS_SCHDLR_SSPND_DONE,
    ERTS_SCHDLR_SSPND_YIELD_RESTART,
    ERTS_SCHDLR_SSPND_YIELD_DONE,
    ERTS_SCHDLR_SSPND_EINVAL
} ErtsSchedSuspendResult;

typedef enum {
    ERTS_MIGRATE_SUCCESS,
    ERTS_MIGRATE_FAILED_NOT_IN_RUNQ,
    ERTS_MIGRATE_FAILED_RUNQ_CHANGED,
    ERTS_MIGRATE_FAILED_RUNQ_SUSPENDED
} ErtsMigrateResult;

#define ERTS_SSI_FLG_SLEEPING		(((erts_aint32_t) 1) << 0)
#define ERTS_SSI_FLG_POLL_SLEEPING 	(((erts_aint32_t) 1) << 1)
#define ERTS_SSI_FLG_TSE_SLEEPING 	(((erts_aint32_t) 1) << 2)
#define ERTS_SSI_FLG_WAITING		(((erts_aint32_t) 1) << 3)
#define ERTS_SSI_FLG_SUSPENDED	 	(((erts_aint32_t) 1) << 4)

#define ERTS_SSI_FLGS_SLEEP_TYPE			\
 (ERTS_SSI_FLG_TSE_SLEEPING|ERTS_SSI_FLG_POLL_SLEEPING)

#define ERTS_SSI_FLGS_SLEEP				\
 (ERTS_SSI_FLG_SLEEPING|ERTS_SSI_FLGS_SLEEP_TYPE)

#define ERTS_SSI_FLGS_ALL				\
 (ERTS_SSI_FLGS_SLEEP					\
  | ERTS_SSI_FLG_WAITING				\
  | ERTS_SSI_FLG_SUSPENDED)

/*
 * Keep ERTS_SSI_AUX_WORK flags in expected frequency order relative
 * eachother. Most frequent - lowest bit number.
 */

<<<<<<< HEAD
#define ERTS_SSI_AUX_WORK_DELAYED_AW_WAKEUP	(((erts_aint32_t) 1) << 0)
#define ERTS_SSI_AUX_WORK_DD			(((erts_aint32_t) 1) << 1)
#define ERTS_SSI_AUX_WORK_DD_THR_PRGR		(((erts_aint32_t) 1) << 2)
#define ERTS_SSI_AUX_WORK_FIX_ALLOC_DEALLOC	(((erts_aint32_t) 1) << 3)
#define ERTS_SSI_AUX_WORK_FIX_ALLOC_LOWER_LIM	(((erts_aint32_t) 1) << 4)
=======
#define ERTS_SSI_AUX_WORK_DD			(((erts_aint32_t) 1) << 0)
#define ERTS_SSI_AUX_WORK_DD_THR_PRGR		(((erts_aint32_t) 1) << 1)
#define ERTS_SSI_AUX_WORK_FIX_ALLOC_DEALLOC	(((erts_aint32_t) 1) << 2)
#define ERTS_SSI_AUX_WORK_FIX_ALLOC_LOWER_LIM	(((erts_aint32_t) 1) << 3)
#define ERTS_SSI_AUX_WORK_THR_PRGR_LATER_OP	(((erts_aint32_t) 1) << 4)
>>>>>>> 88126e78
#define ERTS_SSI_AUX_WORK_ASYNC_READY		(((erts_aint32_t) 1) << 5)
#define ERTS_SSI_AUX_WORK_ASYNC_READY_CLEAN	(((erts_aint32_t) 1) << 6)
#define ERTS_SSI_AUX_WORK_MISC_THR_PRGR		(((erts_aint32_t) 1) << 7)
#define ERTS_SSI_AUX_WORK_MISC			(((erts_aint32_t) 1) << 8)
#define ERTS_SSI_AUX_WORK_CHECK_CHILDREN	(((erts_aint32_t) 1) << 9)
#define ERTS_SSI_AUX_WORK_SET_TMO		(((erts_aint32_t) 1) << 10)
#define ERTS_SSI_AUX_WORK_MSEG_CACHE_CHECK	(((erts_aint32_t) 1) << 11)
<<<<<<< HEAD
#define ERTS_SSI_AUX_WORK_CODE_IX_ACTIVATION	(((erts_aint32_t) 1) << 12)
#define ERTS_SSI_AUX_WORK_REAP_PORTS		(((erts_aint32_t) 1) << 13)
#define ERTS_SSI_AUX_WORK_FINISH_BP	        (((erts_aint32_t) 1) << 14)
=======
#define ERTS_SSI_AUX_WORK_REAP_PORTS		(((erts_aint32_t) 1) << 12)
>>>>>>> 88126e78

typedef struct ErtsSchedulerSleepInfo_ ErtsSchedulerSleepInfo;

struct ErtsSchedulerSleepInfo_ {
#ifdef ERTS_SMP
    ErtsSchedulerSleepInfo *next;
    ErtsSchedulerSleepInfo *prev;
    erts_smp_atomic32_t flags;
    erts_tse_t *event;
#endif
    erts_atomic32_t aux_work;
};

/* times to reschedule low prio process before running */
#define RESCHEDULE_LOW        8

#define ERTS_MAX_MISC_OPS 5

#define ERTS_FULL_REDS_HISTORY_AVG_SHFT 3
#define ERTS_FULL_REDS_HISTORY_SIZE \
   ((1 << ERTS_FULL_REDS_HISTORY_AVG_SHFT) - 1)

typedef struct ErtsProcList_ ErtsProcList;
struct ErtsProcList_ {
    Eterm pid;
    Uint64 started_interval;
    ErtsProcList* next;
};

typedef struct ErtsMiscOpList_ ErtsMiscOpList;
struct ErtsMiscOpList_ {
    ErtsMiscOpList *next;
    void (*func)(void *arg);
    void *arg;
};

typedef struct {
    Process* first;
    Process* last;
} ErtsRunPrioQueue;

typedef struct ErtsSchedulerData_ ErtsSchedulerData;

typedef struct ErtsRunQueue_ ErtsRunQueue;

typedef struct {
    erts_smp_atomic32_t len;
    erts_aint32_t max_len;
    int reds;
} ErtsRunQueueInfo;

#ifdef ERTS_SMP

typedef struct {
    Uint32 flags;
    ErtsRunQueue *misc_evac_runq;
    struct {
	struct {
	    int this;
	    int other;
	} limit;
	ErtsRunQueue *runq;
	Uint32 flags;
    } prio[ERTS_NO_PRIO_LEVELS];
} ErtsMigrationPath;

typedef struct ErtsMigrationPaths_ ErtsMigrationPaths;

struct ErtsMigrationPaths_ {
    void *block;
    ErtsMigrationPaths *next;
    ErtsThrPrgrVal thr_prgr;
    ErtsMigrationPath mpath[1];
};

#endif /* ERTS_SMP */

struct ErtsRunQueue_ {
    int ix;

    erts_smp_mtx_t mtx;
    erts_smp_cnd_t cnd;

    ErtsSchedulerData *scheduler;
    int waiting; /* < 0 in sys schedule; > 0 on cnd variable */
    int woken;
    erts_smp_atomic32_t flags;
    int check_balance_reds;
    int full_reds_history_sum;
    int full_reds_history[ERTS_FULL_REDS_HISTORY_SIZE];
    int out_of_work_count;
    erts_aint32_t max_len;
    erts_aint32_t len;
    int wakeup_other;
    int wakeup_other_reds;
    int halt_in_progress;

    struct {
	ErtsProcList *pending_exiters;
	Uint context_switches;
	Uint reductions;

	ErtsRunQueueInfo prio_info[ERTS_NO_PROC_PRIO_LEVELS];

	/* We use the same prio queue for low and
	   normal prio processes */
	ErtsRunPrioQueue prio[ERTS_NO_PROC_PRIO_LEVELS-1];
    } procs;

    struct {
	ErtsMiscOpList *start;
	ErtsMiscOpList *end;
	erts_smp_atomic_t evac_runq;
    } misc;

    struct {
	ErtsRunQueueInfo info;
	struct port *start;
	struct port *end;
    } ports;
};

typedef union {
    ErtsRunQueue runq;
    char align[ERTS_ALC_CACHE_LINE_ALIGN_SIZE(sizeof(ErtsRunQueue))];
} ErtsAlignedRunQueue;

extern ErtsAlignedRunQueue *erts_aligned_run_queues;

#define ERTS_PROC_REDUCTIONS_EXECUTED(RQ, PRIO, REDS, AREDS)	\
do {								\
    (RQ)->procs.reductions += (AREDS);				\
    (RQ)->procs.prio_info[(PRIO)].reds += (REDS);		\
    (RQ)->check_balance_reds -= (REDS);				\
    (RQ)->wakeup_other_reds += (AREDS);				\
} while (0)

#define ERTS_PORT_REDUCTIONS_EXECUTED(RQ, REDS)			\
do {								\
    (RQ)->ports.info.reds += (REDS);				\
    (RQ)->check_balance_reds -= (REDS);				\
    (RQ)->wakeup_other_reds += (REDS);				\
} while (0)

typedef struct {
    int enabled;
    Uint64 start;
    struct {
	Uint64 total;
	Uint64 start;
	int currently;
    } working;
} ErtsSchedWallTime;

typedef struct {
    int sched;
    erts_aint32_t aux_work;
} ErtsDelayedAuxWorkWakeupJob;

typedef struct {
    int sched_id;
    ErtsSchedulerData *esdp;
    ErtsSchedulerSleepInfo *ssi;
#ifdef ERTS_SMP
    ErtsThrPrgrVal current_thr_prgr;
#endif
    struct {
	int ix;
#ifdef ERTS_SMP
	ErtsThrPrgrVal thr_prgr;
#endif
    } misc;
#ifdef ERTS_SMP
    struct {
	ErtsThrPrgrVal thr_prgr;
	void (*completed_callback)(void *);
	void (*completed_arg)(void *);
    } dd;
    struct {
	ErtsThrPrgrLaterOp *first;
	ErtsThrPrgrLaterOp *last;
    } later_op;
#endif
#ifdef ERTS_USE_ASYNC_READY_Q
    struct {
#ifdef ERTS_SMP
	int need_thr_prgr;
	ErtsThrPrgrVal thr_prgr;
#endif
	void *queue;
    } async_ready;
#endif
#ifdef ERTS_SMP
    struct {
	Process* code_stager;
	ErtsThrPrgrVal thr_prgr;
    } code_ix_activation;
    struct {
	Process* stager;
	ErtsThrPrgrVal thr_prgr;
    } bp_ix_activation;
    struct {
	int *sched2jix;
	int jix;
	ErtsDelayedAuxWorkWakeupJob *job;
    } delayed_wakeup;
#endif
} ErtsAuxWorkData;

struct ErtsSchedulerData_ {
    /*
     * Keep X registers first (so we get as many low
     * numbered registers as possible in the same cache
     * line).
     */
    Eterm* x_reg_array;		/* X registers */
    FloatDef* f_reg_array;	/* Floating point registers. */

#ifdef ERTS_SMP
    ethr_tid tid;		/* Thread id */
    struct erl_bits_state erl_bits_state; /* erl_bits.c state */
    void *match_pseudo_process; /* erl_db_util.c:db_prog_match() */
    Process *free_process;
    ErtsThrPrgrData thr_progress_data;
#endif
#if !HEAP_ON_C_STACK
    Eterm tmp_heap[TMP_HEAP_SIZE];
    int num_tmp_heap_used;
    Eterm beam_emu_tmp_heap[BEAM_EMU_TMP_HEAP_SIZE];
    Eterm cmp_tmp_heap[CMP_TMP_HEAP_SIZE];
    Eterm erl_arith_tmp_heap[ERL_ARITH_TMP_HEAP_SIZE];
#endif
    ErtsSchedulerSleepInfo *ssi;
    Process *current_process;
    Uint no;			/* Scheduler number */
    struct port *current_port;
    ErtsRunQueue *run_queue;
    int virtual_reds;
    int cpu_id;			/* >= 0 when bound */
    ErtsAuxWorkData aux_work_data;
    ErtsAtomCacheMap atom_cache_map;

    ErtsSchedAllocData alloc_data;

    ErtsSchedWallTime sched_wall_time;

#ifdef ERTS_DO_VERIFY_UNUSED_TEMP_ALLOC
    erts_alloc_verify_func_t verify_unused_temp_alloc;
    Allctr_t *verify_unused_temp_alloc_data;
#endif
};

typedef union {
    ErtsSchedulerData esd;
    char align[ERTS_ALC_CACHE_LINE_ALIGN_SIZE(sizeof(ErtsSchedulerData))];
} ErtsAlignedSchedulerData;

extern ErtsAlignedSchedulerData *erts_aligned_scheduler_data;

#ifndef ERTS_SMP
extern ErtsSchedulerData *erts_scheduler_data;
#endif

#if defined(ERTS_SMP) && defined(ERTS_ENABLE_LOCK_CHECK)
int erts_smp_lc_runq_is_locked(ErtsRunQueue *);
#endif

#ifdef ERTS_INCLUDE_SCHEDULER_INTERNALS

/*
 * Run queue locked during modifications. We use atomic ops since
 * other threads peek at values without run queue lock.
 */

ERTS_GLB_INLINE void erts_smp_inc_runq_len(ErtsRunQueue *rq, ErtsRunQueueInfo *rqi, int prio);
ERTS_GLB_INLINE void erts_smp_dec_runq_len(ErtsRunQueue *rq, ErtsRunQueueInfo *rqi, int prio);
ERTS_GLB_INLINE void erts_smp_reset_max_len(ErtsRunQueue *rq, ErtsRunQueueInfo *rqi);

#if ERTS_GLB_INLINE_INCL_FUNC_DEF

ERTS_GLB_INLINE void
erts_smp_inc_runq_len(ErtsRunQueue *rq, ErtsRunQueueInfo *rqi, int prio)
{
    erts_aint32_t len;

    ERTS_SMP_LC_ASSERT(erts_smp_lc_runq_is_locked(rq));

    len = erts_smp_atomic32_read_nob(&rqi->len);
    ASSERT(len >= 0);
    if (len == 0) {
	ASSERT((erts_smp_atomic32_read_nob(&rq->flags)
		& ((erts_aint32_t) (1 << prio))) == 0);
	erts_smp_atomic32_read_bor_nob(&rq->flags,
				       (erts_aint32_t) (1 << prio));
    }
    len++;
    if (rqi->max_len < len)
	rqi->max_len = len;

    erts_smp_atomic32_set_relb(&rqi->len, len);

    rq->len++;
    if (rq->max_len < rq->len)
	rq->max_len = len;
    ASSERT(rq->len > 0);
}

ERTS_GLB_INLINE void
erts_smp_dec_runq_len(ErtsRunQueue *rq, ErtsRunQueueInfo *rqi, int prio)
{
    erts_aint32_t len;

    ERTS_SMP_LC_ASSERT(erts_smp_lc_runq_is_locked(rq));

    len = erts_smp_atomic32_read_nob(&rqi->len);
    len--;
    ASSERT(len >= 0);
    if (len == 0) {
	ASSERT((erts_smp_atomic32_read_nob(&rq->flags)
		& ((erts_aint32_t) (1 << prio))));
	erts_smp_atomic32_read_band_nob(&rq->flags,
					~((erts_aint32_t) (1 << prio)));
    }
    erts_smp_atomic32_set_relb(&rqi->len, len);

    rq->len--;
    ASSERT(rq->len >= 0);
}

ERTS_GLB_INLINE void
erts_smp_reset_max_len(ErtsRunQueue *rq, ErtsRunQueueInfo *rqi)
{
    erts_aint32_t len;

    ERTS_SMP_LC_ASSERT(erts_smp_lc_runq_is_locked(rq));

    len = erts_smp_atomic32_read_nob(&rqi->len);
    ASSERT(rqi->max_len >= len);
    rqi->max_len = len;
}

#endif /* ERTS_GLB_INLINE_INCL_FUNC_DEF */

#define RUNQ_READ_LEN(X) erts_smp_atomic32_read_nob((X))

#endif /* ERTS_INCLUDE_SCHEDULER_INTERNALS */

/*
 * Process Specific Data.
 *
 * NOTE: Only use PSD for very rarely used data.
 */

#define ERTS_PSD_ERROR_HANDLER			0
#define ERTS_PSD_SAVED_CALLS_BUF		1
#define ERTS_PSD_SCHED_ID			2
#define ERTS_PSD_DIST_ENTRY			3
#define ERTS_PSD_CALL_TIME_BP			4

#define ERTS_PSD_SIZE				5

typedef struct {
    void *data[ERTS_PSD_SIZE];
} ErtsPSD;

#ifdef ERTS_ENABLE_LOCK_CHECK
#define ERTS_LC_PSD_ANY_LOCK (~ERTS_PROC_LOCKS_ALL)

#define ERTS_PSD_ERROR_HANDLER_BUF_GET_LOCKS ERTS_PROC_LOCK_MAIN
#define ERTS_PSD_ERROR_HANDLER_BUF_SET_LOCKS ERTS_PROC_LOCK_MAIN

#define ERTS_PSD_SAVED_CALLS_BUF_GET_LOCKS ERTS_PROC_LOCK_MAIN
#define ERTS_PSD_SAVED_CALLS_BUF_SET_LOCKS ERTS_PROC_LOCK_MAIN

#define ERTS_PSD_SCHED_ID_GET_LOCKS ERTS_PROC_LOCK_STATUS
#define ERTS_PSD_SCHED_ID_SET_LOCKS ERTS_PROC_LOCK_STATUS

#define ERTS_PSD_DIST_ENTRY_GET_LOCKS ERTS_PROC_LOCK_MAIN
#define ERTS_PSD_DIST_ENTRY_SET_LOCKS ERTS_PROC_LOCK_MAIN

#define ERTS_PSD_CALL_TIME_BP_GET_LOCKS ERTS_PROC_LOCK_MAIN
#define ERTS_PSD_CALL_TIME_BP_SET_LOCKS ERTS_PROC_LOCK_MAIN

typedef struct {
    ErtsProcLocks get_locks;
    ErtsProcLocks set_locks;
} ErtsLcPSDLocks;

extern ErtsLcPSDLocks erts_psd_required_locks[ERTS_PSD_SIZE];

#endif

#define ERTS_SCHED_STAT_MODIFY_DISABLE		1
#define ERTS_SCHED_STAT_MODIFY_ENABLE		2
#define ERTS_SCHED_STAT_MODIFY_CLEAR		3

typedef struct {
    erts_smp_spinlock_t lock;
    int enabled;
    struct {
	Eterm name;
	Uint total_executed;
	Uint executed;
	Uint total_migrated;
	Uint migrated;
    } prio[ERTS_NO_PRIO_LEVELS];
} erts_sched_stat_t;

extern erts_sched_stat_t erts_sched_stat;

typedef struct {
    Eterm reason;
    ErlHeapFragment *bp;
} ErtsPendExit;

#ifdef ERTS_SMP

typedef struct ErtsPendingSuspend_ ErtsPendingSuspend;
struct ErtsPendingSuspend_ {
    ErtsPendingSuspend *next;
    ErtsPendingSuspend *end;
    Eterm pid;
    void (*handle_func)(Process *suspendee,
			ErtsProcLocks suspendee_locks,
			int suspendee_alive,
			Eterm pid);
};

#endif

/* Defines to ease the change of memory architecture */
#  define HEAP_START(p)     (p)->heap
#  define HEAP_TOP(p)       (p)->htop
#  define HEAP_LIMIT(p)     (p)->stop
#  define HEAP_END(p)       (p)->hend
#  define HEAP_SIZE(p)      (p)->heap_sz
#  define STACK_START(p)    (p)->hend
#  define STACK_TOP(p)      (p)->stop
#  define STACK_END(p)      (p)->htop
#  define HIGH_WATER(p)     (p)->high_water
#  define OLD_HEND(p)       (p)->old_hend
#  define OLD_HTOP(p)       (p)->old_htop
#  define OLD_HEAP(p)       (p)->old_heap
#  define GEN_GCS(p)        (p)->gen_gcs
#  define MAX_GEN_GCS(p)    (p)->max_gen_gcs
#  define FLAGS(p)          (p)->flags
#  define MBUF(p)           (p)->mbuf
#  define HALLOC_MBUF(p)    (p)->halloc_mbuf
#  define MBUF_SIZE(p)      (p)->mbuf_sz
#  define MSO(p)            (p)->off_heap
#  define MIN_HEAP_SIZE(p)  (p)->min_heap_size

#  define MIN_VHEAP_SIZE(p)   (p)->min_vheap_size
#  define BIN_VHEAP_SZ(p)     (p)->bin_vheap_sz
#  define BIN_VHEAP_MATURE(p) (p)->bin_vheap_mature
#  define BIN_OLD_VHEAP_SZ(p) (p)->bin_old_vheap_sz
#  define BIN_OLD_VHEAP(p)    (p)->bin_old_vheap

struct process {
    Eterm id;			/* The pid of this process
				   (need to be first in struct) */
    /* All fields in the PCB that differs between different heap
     * architectures, have been moved to the end of this struct to
     * make sure that as few offsets as possible differ. Different
     * offsets between memory architectures in this struct, means that
     * native code have to use functions instead of constants.
     */

    Eterm* htop;		/* Heap top */
    Eterm* stop;		/* Stack top */
    Eterm* heap;		/* Heap start */
    Eterm* hend;		/* Heap end */
    Uint heap_sz;		/* Size of heap in words */
    Uint min_heap_size;         /* Minimum size of heap (in words). */
    Uint min_vheap_size;        /* Minimum size of virtual heap (in words). */

#if !defined(NO_FPE_SIGNALS) || defined(HIPE)
    volatile unsigned long fp_exception;
#endif

#ifdef HIPE
    /* HiPE-specific process fields. Put it early in struct process,
       to enable smaller & faster addressing modes on the x86. */
    struct hipe_process_state hipe;
#endif

    /*
     * Saved x registers.
     */
    Uint arity;			/* Number of live argument registers (only valid
				 * when process is *not* running).
				 */
    Eterm* arg_reg;		/* Pointer to argument registers. */
    unsigned max_arg_reg;	/* Maximum number of argument registers available. */
    Eterm def_arg_reg[6];	/* Default array for argument registers. */

    BeamInstr* cp;		/* (untagged) Continuation pointer (for threaded code). */
    BeamInstr* i;		/* Program counter for threaded code. */
    Sint catches;		/* Number of catches on stack */
    Sint fcalls;		/* 
				 * Number of reductions left to execute.
				 * Only valid for the current process.
				 */
    Uint32 rcount;		/* suspend count */
    int  prio;			/* Priority of process */
    int  schedule_count;	/* Times left to reschedule a low prio process */
    Uint reds;			/* No of reductions for this process  */
    Eterm tracer_proc;		/* If proc is traced, this is the tracer
				   (can NOT be boxed) */
    Uint trace_flags;		/* Trace flags (used to be in flags) */
    Eterm group_leader;		/* Pid in charge
				   (can be boxed) */
    Uint flags;			/* Trap exit, etc (no trace flags anymore) */
    Eterm fvalue;		/* Exit & Throw value (failure reason) */
    Uint freason;		/* Reason for detected failure */
    Eterm ftrace;		/* Latest exception stack trace dump */

    Process *next;		/* Pointer to next process in run queue */

    struct reg_proc *reg;	/* NULL iff not registered */
    ErtsLink *nlinks;
    ErtsMonitor *monitors;      /* The process monitors, both ends */

    struct ErtsNodesMonitor_ *nodes_monitors;

    ErtsSuspendMonitor *suspend_monitors; /* Processes suspended by
					     this process via
					     erlang:suspend_process/1 */

    ErlMessageQueue msg;	/* Message queue */

    ErtsBifTimer *bif_timers;	/* Bif timers aiming at this process */

    ProcDict  *dictionary;       /* Process dictionary, may be NULL */

    Uint seq_trace_clock;
    Uint seq_trace_lastcnt;
    Eterm seq_trace_token;	/* Sequential trace token (tuple size 5 see below) */

#ifdef USE_VM_PROBES
    Eterm dt_utag;              /* Place to store the dynamc trace user tag */
    Uint dt_utag_flags;         /* flag field for the dt_utag */
#endif       
    BeamInstr initial[3];	/* Initial module(0), function(1), arity(2), often used instead
				   of pointer to funcinfo instruction, hence the BeamInstr datatype */
    BeamInstr* current;		/* Current Erlang function, part of the funcinfo:
				 * module(0), function(1), arity(2)
				 * (module and functions are tagged atoms;
				 * arity an untagged integer). BeamInstr * because it references code
				 */
    
    /*
     * Information mainly for post-mortem use (erl crash dump).
     */
    Eterm parent;		/* Pid of process that created this process. */
    erts_approx_time_t approx_started; /* Time when started. */
    Uint64 started_interval;

    /* This is the place, where all fields that differs between memory
     * architectures, have gone to.
     */

    Eterm *high_water;
    Eterm *old_hend;            /* Heap pointers for generational GC. */
    Eterm *old_htop;
    Eterm *old_heap;
    Uint16 gen_gcs;		/* Number of (minor) generational GCs. */
    Uint16 max_gen_gcs;		/* Max minor gen GCs before fullsweep. */
    ErlOffHeap off_heap;	/* Off-heap data updated by copy_struct(). */
    ErlHeapFragment* mbuf;	/* Pointer to message buffer list */
    Uint mbuf_sz;		/* Size of all message buffers */
    ErtsPSD *psd;		/* Rarely used process specific data */

    Uint64 bin_vheap_sz;	/* Virtual heap block size for binaries */
    Uint64 bin_vheap_mature;	/* Virtual heap block size for binaries */
    Uint64 bin_old_vheap_sz;	/* Virtual old heap block size for binaries */
    Uint64 bin_old_vheap;	/* Virtual old heap size for binaries */

    union {
	struct {
#ifdef ERTS_SMP
	    ErtsSmpPTimer *ptimer;
	    ErlMessageInQueue msg_inq;
	    ErtsPendExit pending_exit;
#else
	    ErlTimer tm;		/* Timer entry */
#endif
	} alive; /* when process is alive */
#ifdef ERTS_SMP
	ErtsThrPrgrLaterOp release_data; /* when releasing process struct */
#endif
	void *exit_data;	/* Misc data referred during termination */
    } u;

    erts_smp_atomic32_t state;  /* Process state flags (see ERTS_PSFLG_*) */

#ifdef ERTS_SMP
    erts_proc_lock_t lock;
    ErtsSchedulerData *scheduler_data;
    Eterm suspendee;
    ErtsPendingSuspend *pending_suspenders;
    erts_smp_atomic_t run_queue;
#ifdef HIPE
    struct hipe_process_state_smp hipe_smp;
#endif
#endif

#ifdef CHECK_FOR_HOLES
    Eterm* last_htop;		/* No need to scan the heap below this point. */
    ErlHeapFragment* last_mbuf;	/* No need to scan beyond this mbuf. */
#endif

#ifdef DEBUG
    Eterm* last_old_htop;	/*
				 * No need to scan the old heap below this point
				 * when looking for invalid pointers into the new heap or
				 * heap fragments.
				 */
#endif

#ifdef FORCE_HEAP_FRAGS
    Uint space_verified;        /* Avoid HAlloc forcing heap fragments when */ 
    Eterm* space_verified_from; /* we rely on available heap space (TestHeap) */
#endif
};

#ifdef CHECK_FOR_HOLES
# define INIT_HOLE_CHECK(p)			\
do {						\
  (p)->last_htop = 0;				\
  (p)->last_mbuf = 0;				\
} while (0)

# define ERTS_HOLE_CHECK(p) erts_check_for_holes((p))
void erts_check_for_holes(Process* p);
#else
# define INIT_HOLE_CHECK(p)
# define ERTS_HOLE_CHECK(p)
#endif

/*
 * The MBUF_GC_FACTOR decides how easily a process is subject to GC 
 * due to message buffers allocated outside the heap.
 * The larger the factor, the easier the process gets GCed.
 * On a small memory system with lots of processes, this makes a significant 
 * difference, especially since the GCs help fragmentation quite a bit too.
 */
#if defined(SMALL_MEMORY)
#define MBUF_GC_FACTOR 4
#else
#define MBUF_GC_FACTOR 1
#endif

#define SEQ_TRACE_TOKEN(p)  ((p)->seq_trace_token)

#if ERTS_NO_PROC_PRIO_LEVELS > 4
#  error "Need to increase ERTS_PSFLG_PRIO_SHIFT"
#endif

#define ERTS_PSFLG_PRIO_SHIFT 2

#define ERTS_PSFLG_BIT(N) \
    (((erts_aint32_t) 1) << (ERTS_PSFLG_PRIO_SHIFT + (N)))

#define ERTS_PSFLG_PRIO_MASK 		(ERTS_PSFLG_BIT(0) - 1)

#define ERTS_PSFLG_FREE			ERTS_PSFLG_BIT(0)
#define ERTS_PSFLG_EXITING		ERTS_PSFLG_BIT(1)
#define ERTS_PSFLG_PENDING_EXIT		ERTS_PSFLG_BIT(2)
#define ERTS_PSFLG_ACTIVE		ERTS_PSFLG_BIT(3)
#define ERTS_PSFLG_IN_RUNQ		ERTS_PSFLG_BIT(4)
#define ERTS_PSFLG_RUNNING		ERTS_PSFLG_BIT(5)
#define ERTS_PSFLG_SUSPENDED		ERTS_PSFLG_BIT(6)
#define ERTS_PSFLG_GC			ERTS_PSFLG_BIT(7)
#define ERTS_PSFLG_BOUND		ERTS_PSFLG_BIT(8)
#define ERTS_PSFLG_TRAP_EXIT		ERTS_PSFLG_BIT(9)


/* The sequential tracing token is a tuple of size 5:
 *
 *    {Flags, Label, Serial, Sender}
 */

#define SEQ_TRACE_TOKEN_ARITY(p)    (arityval(*(tuple_val(SEQ_TRACE_TOKEN(p)))))
#define SEQ_TRACE_TOKEN_FLAGS(p)    (*(tuple_val(SEQ_TRACE_TOKEN(p)) + 1))
#define SEQ_TRACE_TOKEN_LABEL(p)    (*(tuple_val(SEQ_TRACE_TOKEN(p)) + 2))
#define SEQ_TRACE_TOKEN_SERIAL(p)   (*(tuple_val(SEQ_TRACE_TOKEN(p)) + 3))
#define SEQ_TRACE_TOKEN_SENDER(p)   (*(tuple_val(SEQ_TRACE_TOKEN(p)) + 4))
#define SEQ_TRACE_TOKEN_LASTCNT(p)  (*(tuple_val(SEQ_TRACE_TOKEN(p)) + 5))

/* used when we have unit32 token */
#define SEQ_TRACE_T_ARITY(token)    (arityval(*(tuple_val(token))))
#define SEQ_TRACE_T_FLAGS(token)    (*(tuple_val(token) + 1))
#define SEQ_TRACE_T_LABEL(token)    (*(tuple_val(token) + 2))
#define SEQ_TRACE_T_SERIAL(token)   (*(tuple_val(token) + 3))
#define SEQ_TRACE_T_SENDER(token)   (*(tuple_val(token) + 4))
#define SEQ_TRACE_T_LASTCNT(token)  (*(tuple_val(token) + 5))

/*
 * Possible flags for the flags field in ErlSpawnOpts below.
 */

#define SPO_LINK 1
#define SPO_USE_ARGS 2
#define SPO_MONITOR 4

/*
 * The following struct contains options for a process to be spawned.
 */
typedef struct {
    Uint flags;
    int error_code;		/* Error code returned from create_process(). */
    Eterm mref;			/* Monitor ref returned (if SPO_MONITOR was given). */

    /*
     * The following items are only initialized if the SPO_USE_ARGS flag is set.
     */
    Uint min_heap_size;		/* Minimum heap size (must be a valued returned
				 * from next_heap_size()).  */
    Uint min_vheap_size;	/* Minimum virtual heap size  */
    int priority;		/* Priority for process. */
    Uint16 max_gen_gcs;		/* Maximum number of gen GCs before fullsweep. */
    int scheduler;
} ErlSpawnOpts;

/*
 * The KILL_CATCHES(p) macro kills pending catches for process p.
 */

#define KILL_CATCHES(p) (p)->catches = -1

/* Shrink heap fragment from _last_ HAlloc.
*/
ERTS_GLB_INLINE void erts_heap_frag_shrink(Process* p, Eterm* hp);
#if ERTS_GLB_INLINE_INCL_FUNC_DEF
ERTS_GLB_INLINE void erts_heap_frag_shrink(Process* p, Eterm* hp)
{
    ErlHeapFragment* hf = MBUF(p);

    ASSERT(hf!=NULL && (hp - hf->mem < (unsigned long)hf->alloc_size));

    hf->used_size = hp - hf->mem;
}	
#endif /* inline */

Eterm* erts_heap_alloc(Process* p, Uint need, Uint xtra);
#ifdef CHECK_FOR_HOLES
Eterm* erts_set_hole_marker(Eterm* ptr, Uint sz);
#endif

extern erts_smp_rwmtx_t erts_proc_tab_rwmtx;
extern erts_smp_atomic_t *erts_proc_tab;
extern Uint erts_default_process_flags;
extern erts_smp_rwmtx_t erts_cpu_bind_rwmtx;
/* If any of the erts_system_monitor_* variables are set (enabled),
** erts_system_monitor must be != NIL, to allow testing on just
** the erts_system_monitor_* variables.
*/
extern Eterm erts_system_monitor;
extern Uint erts_system_monitor_long_gc;
extern Uint erts_system_monitor_large_heap;
struct erts_system_monitor_flags_t {
	 unsigned int busy_port : 1;
    unsigned int busy_dist_port : 1;
};
extern struct erts_system_monitor_flags_t erts_system_monitor_flags;

/* system_profile, same rules as for system_monitor.
	erts_profile must be != NIL when 
	erts_profile_* is set. */

extern Eterm erts_system_profile;
struct erts_system_profile_flags_t {
    unsigned int scheduler : 1;
    unsigned int runnable_procs : 1;
    unsigned int runnable_ports : 1;
    unsigned int exclusive : 1;
};
extern struct erts_system_profile_flags_t erts_system_profile_flags;
 
#define IS_TRACED(p)             ( (p)->tracer_proc != NIL )
#define ARE_TRACE_FLAGS_ON(p,tf) ( ((p)->trace_flags & (tf|F_SENSITIVE)) == (tf) )
#define IS_TRACED_FL(p,tf)       ( IS_TRACED(p) && ARE_TRACE_FLAGS_ON(p,tf) )

/* process flags */
#define F_HIBERNATE_SCHED    (1 <<  0) /* Schedule out after hibernate op */
#define F_INSLPQUEUE         (1 <<  1) /* Set if in timer queue */
#define F_TIMO               (1 <<  2) /* Set if timeout */
#define F_HEAP_GROW          (1 <<  3)
#define F_NEED_FULLSWEEP     (1 <<  4)
#define F_USING_DB           (1 <<  5) /* If have created tables */
#define F_DISTRIBUTION       (1 <<  6) /* Process used in distribution */
#define F_USING_DDLL         (1 <<  7) /* Process has used the DDLL interface */
#define F_HAVE_BLCKD_MSCHED  (1 <<  8) /* Process has blocked multi-scheduling */
#define F_P2PNR_RESCHED      (1 <<  9) /* Process has been rescheduled via erts_pid2proc_not_running() */
#define F_FORCE_GC           (1 << 10) /* Force gc at process in-scheduling */

/* process trace_flags */
#define F_SENSITIVE          (1 << 0)
#define F_TRACE_SEND         (1 << 1)   
#define F_TRACE_RECEIVE      (1 << 2)
#define F_TRACE_SOS          (1 << 3) /* Set on spawn       */
#define F_TRACE_SOS1         (1 << 4) /* Set on first spawn */
#define F_TRACE_SOL          (1 << 5) /* Set on link        */
#define F_TRACE_SOL1         (1 << 6) /* Set on first link  */
#define F_TRACE_CALLS        (1 << 7)
#define F_TIMESTAMP          (1 << 8)
#define F_TRACE_PROCS        (1 << 9)
#define F_TRACE_FIRST_CHILD  (1 << 10)
#define F_TRACE_SCHED        (1 << 11)
#define F_TRACE_GC           (1 << 12)
#define F_TRACE_ARITY_ONLY   (1 << 13)
#define F_TRACE_RETURN_TO    (1 << 14) /* Return_to trace when breakpoint tracing */
#define F_TRACE_SILENT       (1 << 15) /* No call trace msg suppress */
#define F_TRACER             (1 << 16) /* May be (has been) tracer */
#define F_EXCEPTION_TRACE    (1 << 17) /* May have exception trace on stack */

/* port trace flags, currently the same as process trace flags */
#define F_TRACE_SCHED_PORTS  (1 << 18) /* Trace of port scheduling */
#define F_TRACE_SCHED_PROCS  (1 << 19) /* With virtual scheduling */
#define F_TRACE_PORTS	     (1 << 20) /* Ports equivalent to F_TRACE_PROCS */
#define F_TRACE_SCHED_NO     (1 << 21) /* Trace with scheduler id */
#define F_TRACE_SCHED_EXIT   (1 << 22)

#define F_NUM_FLAGS          23
#ifdef DEBUG
#  define F_INITIAL_TRACE_FLAGS (5 << F_NUM_FLAGS)
#else
#  define F_INITIAL_TRACE_FLAGS 0
#endif



#define TRACEE_FLAGS ( F_TRACE_PROCS | F_TRACE_CALLS \
		     | F_TRACE_SOS |  F_TRACE_SOS1| F_TRACE_RECEIVE  \
		     | F_TRACE_SOL | F_TRACE_SOL1 | F_TRACE_SEND \
		     | F_TRACE_SCHED | F_TIMESTAMP | F_TRACE_GC \
		     | F_TRACE_ARITY_ONLY | F_TRACE_RETURN_TO \
                     | F_TRACE_SILENT | F_TRACE_SCHED_PROCS | F_TRACE_PORTS \
		     | F_TRACE_SCHED_PORTS | F_TRACE_SCHED_NO \
		     | F_TRACE_SCHED_EXIT)

#define ERTS_TRACEE_MODIFIER_FLAGS \
  (F_TRACE_SILENT | F_TIMESTAMP | F_TRACE_SCHED_NO)
#define ERTS_PORT_TRACEE_FLAGS \
  (ERTS_TRACEE_MODIFIER_FLAGS | F_TRACE_PORTS | F_TRACE_SCHED_PORTS)
#define ERTS_PROC_TRACEE_FLAGS \
  ((TRACEE_FLAGS & ~ERTS_PORT_TRACEE_FLAGS) | ERTS_TRACEE_MODIFIER_FLAGS)

/* Sequential trace flags */
#define SEQ_TRACE_SEND     (1 << 0)
#define SEQ_TRACE_RECEIVE  (1 << 1)
#define SEQ_TRACE_PRINT    (1 << 2)
#define SEQ_TRACE_TIMESTAMP (1 << 3)

#ifdef USE_VM_PROBES
#define DT_UTAG_PERMANENT (1 << 0)
#define DT_UTAG_SPREADING (1 << 1)
#define DT_UTAG(P) ((P)->dt_utag)
#define DT_UTAG_FLAGS(P)  ((P)->dt_utag_flags) 
#endif

/* Option flags to erts_send_exit_signal() */
#define ERTS_XSIG_FLG_IGN_KILL		(((Uint32) 1) << 0)
#define ERTS_XSIG_FLG_NO_IGN_NORMAL	(((Uint32) 1) << 1)

#define CANCEL_TIMER(p) \
    do { \
	if ((p)->flags & (F_INSLPQUEUE)) \
	    cancel_timer(p); \
	else \
	    (p)->flags &= ~F_TIMO; \
    } while (0)

#define ERTS_RUNQ_IX(IX)						\
  (ASSERT_EXPR(0 <= (IX) && (IX) < erts_no_run_queues),			\
   &erts_aligned_run_queues[(IX)].runq)
#define ERTS_SCHEDULER_IX(IX)						\
  (ASSERT_EXPR(0 <= (IX) && (IX) < erts_no_schedulers),			\
   &erts_aligned_scheduler_data[(IX)].esd)

void erts_pre_init_process(void);
void erts_late_init_process(void);
void erts_early_init_scheduling(int);
void erts_init_scheduling(int, int);

Eterm erts_sched_wall_time_request(Process *c_p, int set, int enable);
Uint64 erts_get_proc_interval(void);
Uint64 erts_ensure_later_proc_interval(Uint64);
Uint64 erts_step_proc_interval(void);

ErtsProcList *erts_proclist_create(Process *);
void erts_proclist_destroy(ErtsProcList *);
int erts_proclist_same(ErtsProcList *, Process *);

<<<<<<< HEAD
int erts_sched_set_wakeup_other_thresold(char *str);
int erts_sched_set_wakeup_other_type(char *str);
int erts_sched_set_busy_wait_threshold(char *str);
=======
void erts_schedule_thr_prgr_later_op(void (*)(void *),
				     void *,
				     ErtsThrPrgrLaterOp *);

int erts_sched_set_wakeup_limit(char *str);
>>>>>>> 88126e78

#if defined(ERTS_SMP) && defined(ERTS_ENABLE_LOCK_CHECK)
int erts_dbg_check_halloc_lock(Process *p);
#endif
#ifdef DEBUG
void erts_dbg_multi_scheduling_return_trap(Process *, Eterm);
#endif
int erts_get_max_no_executing_schedulers(void);
#ifdef ERTS_SMP
ErtsSchedSuspendResult
erts_schedulers_state(Uint *, Uint *, Uint *, int);
ErtsSchedSuspendResult
erts_set_schedulers_online(Process *p,
			   ErtsProcLocks plocks,
			   Sint new_no,
			   Sint *old_no);
ErtsSchedSuspendResult
erts_block_multi_scheduling(Process *, ErtsProcLocks, int, int);
int erts_is_multi_scheduling_blocked(void);
Eterm erts_multi_scheduling_blockers(Process *);
void erts_start_schedulers(void);
void erts_alloc_notify_delayed_dealloc(int);
void erts_smp_notify_check_children_needed(void);
#endif
#if ERTS_USE_ASYNC_READY_Q
void erts_notify_check_async_ready_queue(void *);
#endif
#ifdef ERTS_SMP
void erts_notify_code_ix_activation(Process* p, ErtsThrPrgrVal later);
void erts_notify_finish_breakpointing(Process* p);
#endif
void erts_schedule_misc_aux_work(int sched_id,
				 void (*func)(void *),
				 void *arg);
void erts_schedule_multi_misc_aux_work(int ignore_self,
				       int max_sched,
				       void (*func)(void *),
				       void *arg);
erts_aint32_t erts_set_aux_work_timeout(int, erts_aint32_t, int);
void erts_sched_notify_check_cpu_bind(void);
Uint erts_active_schedulers(void);
void erts_init_process(int);
Eterm erts_process_status(Process *, ErtsProcLocks, Process *, Eterm);
Uint erts_run_queues_len(Uint *);
void erts_add_to_runq(Process *);
Eterm erts_bound_schedulers_term(Process *c_p);
Eterm erts_get_cpu_topology_term(Process *c_p, Eterm which);
Eterm erts_get_schedulers_binds(Process *c_p);
Eterm erts_set_cpu_topology(Process *c_p, Eterm term);
Eterm erts_bind_schedulers(Process *c_p, Eterm how);
ErtsRunQueue *erts_schedid2runq(Uint);
Process *schedule(Process*, int);
void erts_schedule_misc_op(void (*)(void *), void *);
Eterm erl_create_process(Process*, Eterm, Eterm, Eterm, ErlSpawnOpts*);
void erts_do_exit_process(Process*, Eterm);
void erts_continue_exit_process(Process *);
void set_timer(Process*, Uint);
void cancel_timer(Process*);
/* Begin System profile */
Uint erts_runnable_process_count(void);
Uint erts_process_count(void);
/* End System profile */
void erts_init_empty_process(Process *p);
void erts_cleanup_empty_process(Process* p);
#ifdef DEBUG
void erts_debug_verify_clean_empty_process(Process* p);
#endif
void erts_stack_dump(int to, void *to_arg, Process *);
void erts_program_counter_info(int to, void *to_arg, Process *);

Eterm erts_get_process_priority(Process *p);
Eterm erts_set_process_priority(Process *p, Eterm prio);

Uint erts_get_total_context_switches(void);
void erts_get_total_reductions(Uint *, Uint *);
void erts_get_exact_total_reductions(Process *, Uint *, Uint *);

Eterm erts_fake_scheduler_bindings(Process *p, Eterm how);

void erts_sched_stat_modify(int what);
Eterm erts_sched_stat_term(Process *p, int total);

void erts_free_proc(Process *);

void erts_suspend(Process*, ErtsProcLocks, struct port*);
void erts_resume(Process*, ErtsProcLocks);
int erts_resume_processes(ErtsProcList *);

int erts_send_exit_signal(Process *,
			  Eterm,
			  Process *,
			  ErtsProcLocks *,
			  Eterm,
			  Eterm,
			  Process *,
			  Uint32);
#ifdef ERTS_SMP
void erts_handle_pending_exit(Process *, ErtsProcLocks);
#define ERTS_PROC_PENDING_EXIT(P) \
    (ERTS_PSFLG_PENDING_EXIT & erts_smp_atomic32_read_acqb(&(P)->state))
#else
#define ERTS_PROC_PENDING_EXIT(P) 0
#endif

void erts_deep_process_dump(int, void *);

Eterm erts_get_reader_groups_map(Process *c_p);
Eterm erts_debug_reader_groups_map(Process *c_p, int groups);

Sint erts_test_next_pid(int, Uint);
Eterm erts_debug_processes(Process *c_p);
Eterm erts_debug_processes_bif_info(Process *c_p);
Uint erts_debug_nbalance(void);
int erts_debug_wait_deallocations(Process *c_p);

#ifdef ERTS_SMP
#  define ERTS_GET_SCHEDULER_DATA_FROM_PROC(PROC) ((PROC)->scheduler_data)
#  define ERTS_PROC_GET_SCHDATA(PROC) ((PROC)->scheduler_data)
#else
#  define ERTS_GET_SCHEDULER_DATA_FROM_PROC(PROC) (erts_scheduler_data)
#  define ERTS_PROC_GET_SCHDATA(PROC) (erts_scheduler_data)
#endif

#ifdef ERTS_DO_VERIFY_UNUSED_TEMP_ALLOC
#  define ERTS_VERIFY_UNUSED_TEMP_ALLOC(P)					\
do {										\
    ErtsSchedulerData *esdp__ = ((P)						\
				 ? ERTS_PROC_GET_SCHDATA((Process *) (P))	\
				 : erts_get_scheduler_data());			\
    if (esdp__)									\
	esdp__->verify_unused_temp_alloc(					\
	    esdp__->verify_unused_temp_alloc_data);				\
} while (0)
#else
#  define ERTS_VERIFY_UNUSED_TEMP_ALLOC(ESDP)
#endif

#if defined(ERTS_SMP) || defined(USE_THREADS)
ErtsSchedulerData *erts_get_scheduler_data(void);
#else
ERTS_GLB_INLINE ErtsSchedulerData *erts_get_scheduler_data(void);
#if ERTS_GLB_INLINE_INCL_FUNC_DEF

ERTS_GLB_INLINE
ErtsSchedulerData *erts_get_scheduler_data(void)
{
    return erts_scheduler_data;
}
#endif
#endif

void erts_schedule_process(Process *, erts_aint32_t);

ERTS_GLB_INLINE void erts_proc_notify_new_message(Process *p);
#if ERTS_GLB_INLINE_INCL_FUNC_DEF
ERTS_GLB_INLINE void
erts_proc_notify_new_message(Process *p)
{
    /* No barrier needed, due to msg lock */
    erts_aint32_t state = erts_smp_atomic32_read_nob(&p->state);
    if (!(state & ERTS_PSFLG_ACTIVE))
	erts_schedule_process(p, state);
}
#endif

#if defined(ERTS_SMP) && defined(ERTS_ENABLE_LOCK_CHECK)

#define ERTS_PROCESS_LOCK_ONLY_LOCK_CHECK_PROTO__
#include "erl_process_lock.h"
#undef ERTS_PROCESS_LOCK_ONLY_LOCK_CHECK_PROTO__

#define ERTS_SMP_LC_CHK_RUNQ_LOCK(RQ, L)				\
do {									\
    if ((L))								\
	ERTS_SMP_LC_ASSERT(erts_smp_lc_runq_is_locked((RQ)));		\
    else								\
	ERTS_SMP_LC_ASSERT(!erts_smp_lc_runq_is_locked((RQ)));		\
} while (0)
#else
#define ERTS_SMP_LC_CHK_RUNQ_LOCK(RQ, L)
#endif

void *erts_psd_set_init(Process *p, ErtsProcLocks plocks, int ix, void *data);

ERTS_GLB_INLINE void *
erts_psd_get(Process *p, int ix);
ERTS_GLB_INLINE void *
erts_psd_set(Process *p, ErtsProcLocks plocks, int ix, void *new);

#if ERTS_GLB_INLINE_INCL_FUNC_DEF

ERTS_GLB_INLINE void *
erts_psd_get(Process *p, int ix)
{
#if defined(ERTS_SMP) && defined(ERTS_ENABLE_LOCK_CHECK)
    ErtsProcLocks locks = erts_proc_lc_my_proc_locks(p);
    if (ERTS_LC_PSD_ANY_LOCK == erts_psd_required_locks[ix].get_locks)
	ERTS_SMP_LC_ASSERT(locks || erts_thr_progress_is_blocking());
    else {
	locks &= erts_psd_required_locks[ix].get_locks;
	ERTS_SMP_LC_ASSERT(erts_psd_required_locks[ix].get_locks == locks
			   || erts_thr_progress_is_blocking());
    }
#endif
    ASSERT(0 <= ix && ix < ERTS_PSD_SIZE);
    return p->psd ? p->psd->data[ix] : NULL;
}


/*
 * NOTE: erts_psd_set() might release and reacquire locks on 'p'.
 */
ERTS_GLB_INLINE void *
erts_psd_set(Process *p, ErtsProcLocks plocks, int ix, void *data)
{
#if defined(ERTS_SMP) && defined(ERTS_ENABLE_LOCK_CHECK)
    ErtsProcLocks locks = erts_proc_lc_my_proc_locks(p);
    if (ERTS_LC_PSD_ANY_LOCK == erts_psd_required_locks[ix].set_locks)
	ERTS_SMP_LC_ASSERT(locks || erts_thr_progress_is_blocking());
    else {
	locks &= erts_psd_required_locks[ix].set_locks;
	ERTS_SMP_LC_ASSERT(erts_psd_required_locks[ix].set_locks == locks
			   || erts_thr_progress_is_blocking());
    }
#endif
    ASSERT(0 <= ix && ix < ERTS_PSD_SIZE);
    if (p->psd) {
	void *old = p->psd->data[ix];
	p->psd->data[ix] = data;
	return old;
    }
    else {
	if (!data)
	    return NULL;
	else
	    return erts_psd_set_init(p, plocks, ix, data);
    }
}

#endif

#define ERTS_PROC_SCHED_ID(P, L, ID) \
  ((UWord) erts_psd_set((P), (L), ERTS_PSD_SCHED_ID, (void *) (ID)))

#define ERTS_PROC_GET_DIST_ENTRY(P) \
  ((DistEntry *) erts_psd_get((P), ERTS_PSD_DIST_ENTRY))
#define ERTS_PROC_SET_DIST_ENTRY(P, L, D) \
  ((DistEntry *) erts_psd_set((P), (L), ERTS_PSD_DIST_ENTRY, (void *) (D)))

#define ERTS_PROC_GET_SAVED_CALLS_BUF(P) \
  ((struct saved_calls *) erts_psd_get((P), ERTS_PSD_SAVED_CALLS_BUF))
#define ERTS_PROC_SET_SAVED_CALLS_BUF(P, L, SCB) \
  ((struct saved_calls *) erts_psd_set((P), (L), ERTS_PSD_SAVED_CALLS_BUF, (void *) (SCB)))

#define ERTS_PROC_GET_CALL_TIME(P) \
  ((process_breakpoint_time_t *) erts_psd_get((P), ERTS_PSD_CALL_TIME_BP))
#define ERTS_PROC_SET_CALL_TIME(P, L, PBT) \
  ((process_breakpoint_time_t *) erts_psd_set((P), (L), ERTS_PSD_CALL_TIME_BP, (void *) (PBT)))


ERTS_GLB_INLINE Eterm erts_proc_get_error_handler(Process *p);
ERTS_GLB_INLINE Eterm erts_proc_set_error_handler(Process *p,
						  ErtsProcLocks plocks,
						  Eterm handler);

#if ERTS_GLB_INLINE_INCL_FUNC_DEF
ERTS_GLB_INLINE Eterm
erts_proc_get_error_handler(Process *p)
{
    void *val = erts_psd_get(p, ERTS_PSD_ERROR_HANDLER);
    if (!val)
	return am_error_handler;
    else {
	ASSERT(is_atom(((Eterm) (UWord) val)));
	return (Eterm) (UWord) val;
    }
}

ERTS_GLB_INLINE Eterm
erts_proc_set_error_handler(Process *p, ErtsProcLocks plocks, Eterm handler)
{
    void *old_val;
    void *new_val;
    ASSERT(is_atom(handler));
    new_val = (handler == am_error_handler) ? NULL : (void *) (UWord) handler;
    old_val = erts_psd_set(p, plocks, ERTS_PSD_ERROR_HANDLER, new_val);
    if (!old_val)
	return am_error_handler;
    else {
	ASSERT(is_atom(((Eterm) (UWord) old_val)));
	return (Eterm) (UWord) old_val;
    }
}

#endif

#ifdef ERTS_INCLUDE_SCHEDULER_INTERNALS

#ifdef ERTS_SMP

#include "erl_thr_progress.h"

extern erts_atomic_t erts_migration_paths;

ERTS_GLB_INLINE ErtsMigrationPaths *erts_get_migration_paths_managed(void);
ERTS_GLB_INLINE ErtsMigrationPaths *erts_get_migration_paths(void);
ERTS_GLB_INLINE ErtsRunQueue *erts_check_emigration_need(ErtsRunQueue *c_rq,
							 int prio);
#if ERTS_GLB_INLINE_INCL_FUNC_DEF

ERTS_GLB_INLINE ErtsMigrationPaths *
erts_get_migration_paths_managed(void)
{
    return (ErtsMigrationPaths *) erts_atomic_read_ddrb(&erts_migration_paths);
}

ERTS_GLB_INLINE ErtsMigrationPaths *
erts_get_migration_paths(void)
{
    if (erts_thr_progress_is_managed_thread())
	return erts_get_migration_paths_managed();
    else
	return NULL;
}

ERTS_GLB_INLINE ErtsRunQueue *
erts_check_emigration_need(ErtsRunQueue *c_rq, int prio)
{
    ErtsMigrationPaths *mps = erts_get_migration_paths();
    ErtsMigrationPath *mp;
    Uint32 flags;

    if (!mps)
	return NULL;

    mp = &mps->mpath[c_rq->ix];
    flags = mp->flags;

    if (ERTS_CHK_RUNQ_FLG_EMIGRATE(flags, prio)) {
	int len;

	if (ERTS_CHK_RUNQ_FLG_EVACUATE(flags, prio)) {
	    /* force emigration */
	    return mp->prio[prio].runq;
	}

	if (flags & ERTS_RUNQ_FLG_INACTIVE) {
	    /*
	     * Run queue was inactive at last balance. Verify that
	     * it still is before forcing emigration.
	     */
	    if (ERTS_RUNQ_FLGS_GET(c_rq) & ERTS_RUNQ_FLG_INACTIVE)
		return mp->prio[prio].runq;
	}


	if (prio == ERTS_PORT_PRIO_LEVEL)
	    len = RUNQ_READ_LEN(&c_rq->ports.info.len);
	else
	    len = RUNQ_READ_LEN(&c_rq->procs.prio_info[prio].len);

	if (len > mp->prio[prio].limit.this) {
	    ErtsRunQueue *n_rq = mp->prio[prio].runq;
	    if (n_rq) {
		if (prio == ERTS_PORT_PRIO_LEVEL)
		    len = RUNQ_READ_LEN(&n_rq->ports.info.len);
		else
		    len = RUNQ_READ_LEN(&n_rq->procs.prio_info[prio].len);

		if (len < mp->prio[prio].limit.other)
		    return n_rq;
	    }
	}
    }
    return NULL;
}

#endif

#endif

#endif

ERTS_GLB_INLINE int erts_is_scheduler_bound(ErtsSchedulerData *esdp);
ERTS_GLB_INLINE Process *erts_get_current_process(void);
ERTS_GLB_INLINE Eterm erts_get_current_pid(void);
ERTS_GLB_INLINE Uint erts_get_scheduler_id(void);
ERTS_GLB_INLINE ErtsRunQueue *erts_get_runq_proc(Process *p);
ERTS_GLB_INLINE ErtsRunQueue *erts_get_runq_current(ErtsSchedulerData *esdp);
#ifndef ERTS_ENABLE_LOCK_COUNT
ERTS_GLB_INLINE void erts_smp_runq_lock(ErtsRunQueue *rq);
#endif
ERTS_GLB_INLINE int erts_smp_runq_trylock(ErtsRunQueue *rq);
ERTS_GLB_INLINE void erts_smp_runq_unlock(ErtsRunQueue *rq);
#ifndef ERTS_ENABLE_LOCK_COUNT
ERTS_GLB_INLINE void erts_smp_xrunq_lock(ErtsRunQueue *rq, ErtsRunQueue *xrq);
#endif
ERTS_GLB_INLINE void erts_smp_xrunq_unlock(ErtsRunQueue *rq, ErtsRunQueue *xrq);
ERTS_GLB_INLINE void erts_smp_runqs_lock(ErtsRunQueue *rq1, ErtsRunQueue *rq2);
ERTS_GLB_INLINE void erts_smp_runqs_unlock(ErtsRunQueue *rq1, ErtsRunQueue *rq2);

#if ERTS_GLB_INLINE_INCL_FUNC_DEF

ERTS_GLB_INLINE
int erts_is_scheduler_bound(ErtsSchedulerData *esdp)
{
    if (!esdp)
	esdp = erts_get_scheduler_data();
    ASSERT(esdp);
    return esdp->cpu_id >= 0;
}

ERTS_GLB_INLINE
Process *erts_get_current_process(void)
{
    ErtsSchedulerData *esdp = erts_get_scheduler_data();
    return esdp ? esdp->current_process : NULL;
}

ERTS_GLB_INLINE
Eterm erts_get_current_pid(void)
{
    Process *proc = erts_get_current_process();
    return proc ? proc->id : THE_NON_VALUE;
}

ERTS_GLB_INLINE
Uint erts_get_scheduler_id(void)
{
#ifdef ERTS_SMP
    ErtsSchedulerData *esdp = erts_get_scheduler_data();
    return esdp ? esdp->no : (Uint) 0;
#else
    return erts_get_scheduler_data() ? (Uint) 1 : (Uint) 0;
#endif
}

ERTS_GLB_INLINE ErtsRunQueue *
erts_get_runq_proc(Process *p)
{
#ifdef ERTS_SMP
    ASSERT(ERTS_AINT_NULL != erts_atomic_read_nob(&p->run_queue));
    return (ErtsRunQueue *) erts_atomic_read_nob(&p->run_queue);
#else
    return ERTS_RUNQ_IX(0);
#endif
}

ERTS_GLB_INLINE ErtsRunQueue *
erts_get_runq_current(ErtsSchedulerData *esdp)
{
    ASSERT(!esdp || esdp == erts_get_scheduler_data());
#ifdef ERTS_SMP
    if (!esdp)
	esdp = erts_get_scheduler_data();
    return esdp->run_queue;
#else
    return ERTS_RUNQ_IX(0);
#endif
}

#ifdef ERTS_ENABLE_LOCK_COUNT

#define erts_smp_runq_lock(rq)	erts_smp_mtx_lock_x(&(rq)->mtx, __FILE__, __LINE__)

#else

ERTS_GLB_INLINE void
erts_smp_runq_lock(ErtsRunQueue *rq)
{
#ifdef ERTS_SMP
    erts_smp_mtx_lock(&rq->mtx);
#endif
}

#endif

ERTS_GLB_INLINE int
erts_smp_runq_trylock(ErtsRunQueue *rq)
{
#ifdef ERTS_SMP
    return erts_smp_mtx_trylock(&rq->mtx);
#else
    return 0;
#endif
}

ERTS_GLB_INLINE void
erts_smp_runq_unlock(ErtsRunQueue *rq)
{
#ifdef ERTS_SMP
    erts_smp_mtx_unlock(&rq->mtx);
#endif
}

#ifdef ERTS_ENABLE_LOCK_COUNT

#define erts_smp_xrunq_lock(rq, xrq)	erts_smp_xrunq_lock_x((rq), (xrq), __FILE__, __LINE__)

ERTS_GLB_INLINE void
erts_smp_xrunq_lock_x(ErtsRunQueue *rq, ErtsRunQueue *xrq, char* file, int line)
{
#ifdef ERTS_SMP
    ERTS_SMP_LC_ASSERT(erts_smp_lc_mtx_is_locked(&rq->mtx));
    if (xrq != rq) {
	if (erts_smp_mtx_trylock(&xrq->mtx) == EBUSY) {
	    if (rq < xrq)
		erts_smp_mtx_lock_x(&xrq->mtx, file, line);
	    else {
		erts_smp_mtx_unlock(&rq->mtx);
		erts_smp_mtx_lock_x(&xrq->mtx, file, line);
		erts_smp_mtx_lock_x(&rq->mtx, file, line);
	    }
	}
    }
#endif
}

#else

ERTS_GLB_INLINE void
erts_smp_xrunq_lock(ErtsRunQueue *rq, ErtsRunQueue *xrq)
{
#ifdef ERTS_SMP
    ERTS_SMP_LC_ASSERT(erts_smp_lc_mtx_is_locked(&rq->mtx));
    if (xrq != rq) {
	if (erts_smp_mtx_trylock(&xrq->mtx) == EBUSY) {
	    if (rq < xrq)
		erts_smp_mtx_lock(&xrq->mtx);
	    else {
		erts_smp_mtx_unlock(&rq->mtx);
		erts_smp_mtx_lock(&xrq->mtx);
		erts_smp_mtx_lock(&rq->mtx);
	    }
	}
    }
#endif
}

#endif

ERTS_GLB_INLINE void
erts_smp_xrunq_unlock(ErtsRunQueue *rq, ErtsRunQueue *xrq)
{
#ifdef ERTS_SMP
    if (xrq != rq)
	erts_smp_mtx_unlock(&xrq->mtx);
#endif
}

ERTS_GLB_INLINE void
erts_smp_runqs_lock(ErtsRunQueue *rq1, ErtsRunQueue *rq2)
{
#ifdef ERTS_SMP
    ASSERT(rq1 && rq2);
    if (rq1 == rq2)
	erts_smp_mtx_lock(&rq1->mtx);
    else if (rq1 < rq2) {
	erts_smp_mtx_lock(&rq1->mtx);
	erts_smp_mtx_lock(&rq2->mtx);	
    }
    else {
	erts_smp_mtx_lock(&rq2->mtx);
	erts_smp_mtx_lock(&rq1->mtx);	
    }
#endif
}

ERTS_GLB_INLINE void
erts_smp_runqs_unlock(ErtsRunQueue *rq1, ErtsRunQueue *rq2)
{
#ifdef ERTS_SMP
    ASSERT(rq1 && rq2);
    erts_smp_mtx_unlock(&rq1->mtx);
    if (rq1 != rq2)
	erts_smp_mtx_unlock(&rq2->mtx);
#endif
}

#endif /* #if ERTS_GLB_INLINE_INCL_FUNC_DEF */

ERTS_GLB_INLINE ErtsAtomCacheMap *erts_get_atom_cache_map(Process *c_p);

#if ERTS_GLB_INLINE_INCL_FUNC_DEF
ERTS_GLB_INLINE ErtsAtomCacheMap *
erts_get_atom_cache_map(Process *c_p)
{
    ErtsSchedulerData *esdp = (c_p
			       ? ERTS_PROC_GET_SCHDATA(c_p)
			       : erts_get_scheduler_data());
    ASSERT(esdp);
    return &esdp->atom_cache_map;
}
#endif

Process *erts_pid2proc_suspend(Process *,
			       ErtsProcLocks,
			       Eterm,
			       ErtsProcLocks);
#ifdef ERTS_SMP

Process *erts_pid2proc_not_running(Process *,
				   ErtsProcLocks,
				   Eterm,
				   ErtsProcLocks);
Process *erts_pid2proc_nropt(Process *c_p,
			     ErtsProcLocks c_p_locks,
			     Eterm pid,
			     ErtsProcLocks pid_locks);
extern int erts_disable_proc_not_running_opt;

#ifdef DEBUG
#define ERTS_SMP_ASSERT_IS_NOT_EXITING(P) \
    do { ASSERT(!ERTS_PROC_IS_EXITING((P))); } while (0)
#else
#define ERTS_SMP_ASSERT_IS_NOT_EXITING(P)
#endif

#else /* !ERTS_SMP */

#define ERTS_SMP_ASSERT_IS_NOT_EXITING(P)

#define erts_pid2proc_not_running erts_pid2proc
#define erts_pid2proc_nropt erts_pid2proc

#endif

#define ERTS_PROC_IS_EXITING(P) \
    (ERTS_PSFLG_EXITING & erts_smp_atomic32_read_acqb(&(P)->state))


/* Minimum NUMBER of processes for a small system to start */
#ifdef ERTS_SMP
#define ERTS_MIN_PROCESSES		ERTS_NO_OF_PIX_LOCKS
#else
#define ERTS_MIN_PROCESSES		16
#endif

void erts_smp_notify_inc_runq(ErtsRunQueue *runq);

#ifdef ERTS_SMP
void erts_sched_finish_poke(ErtsSchedulerSleepInfo *, erts_aint32_t);
ERTS_GLB_INLINE void erts_sched_poke(ErtsSchedulerSleepInfo *ssi);

#if ERTS_GLB_INLINE_INCL_FUNC_DEF

ERTS_GLB_INLINE void
erts_sched_poke(ErtsSchedulerSleepInfo *ssi)
{
    erts_aint32_t flags;
    ERTS_THR_MEMORY_BARRIER;
    flags = erts_smp_atomic32_read_nob(&ssi->flags);
    if (flags & ERTS_SSI_FLG_SLEEPING) {
	flags = erts_smp_atomic32_read_band_nob(&ssi->flags, ~ERTS_SSI_FLGS_SLEEP);
	erts_sched_finish_poke(ssi, flags);
    }
}

#endif /* #if ERTS_GLB_INLINE_INCL_FUNC_DEF */

#endif /* #ifdef ERTS_SMP */

#include "erl_process_lock.h"

#undef ERTS_INCLUDE_SCHEDULER_INTERNALS

#endif


void erl_halt(int code);
extern erts_smp_atomic32_t erts_halt_progress;
extern int erts_halt_code;<|MERGE_RESOLUTION|>--- conflicted
+++ resolved
@@ -270,33 +270,22 @@
  * eachother. Most frequent - lowest bit number.
  */
 
-<<<<<<< HEAD
 #define ERTS_SSI_AUX_WORK_DELAYED_AW_WAKEUP	(((erts_aint32_t) 1) << 0)
 #define ERTS_SSI_AUX_WORK_DD			(((erts_aint32_t) 1) << 1)
 #define ERTS_SSI_AUX_WORK_DD_THR_PRGR		(((erts_aint32_t) 1) << 2)
 #define ERTS_SSI_AUX_WORK_FIX_ALLOC_DEALLOC	(((erts_aint32_t) 1) << 3)
 #define ERTS_SSI_AUX_WORK_FIX_ALLOC_LOWER_LIM	(((erts_aint32_t) 1) << 4)
-=======
-#define ERTS_SSI_AUX_WORK_DD			(((erts_aint32_t) 1) << 0)
-#define ERTS_SSI_AUX_WORK_DD_THR_PRGR		(((erts_aint32_t) 1) << 1)
-#define ERTS_SSI_AUX_WORK_FIX_ALLOC_DEALLOC	(((erts_aint32_t) 1) << 2)
-#define ERTS_SSI_AUX_WORK_FIX_ALLOC_LOWER_LIM	(((erts_aint32_t) 1) << 3)
-#define ERTS_SSI_AUX_WORK_THR_PRGR_LATER_OP	(((erts_aint32_t) 1) << 4)
->>>>>>> 88126e78
-#define ERTS_SSI_AUX_WORK_ASYNC_READY		(((erts_aint32_t) 1) << 5)
-#define ERTS_SSI_AUX_WORK_ASYNC_READY_CLEAN	(((erts_aint32_t) 1) << 6)
-#define ERTS_SSI_AUX_WORK_MISC_THR_PRGR		(((erts_aint32_t) 1) << 7)
-#define ERTS_SSI_AUX_WORK_MISC			(((erts_aint32_t) 1) << 8)
-#define ERTS_SSI_AUX_WORK_CHECK_CHILDREN	(((erts_aint32_t) 1) << 9)
-#define ERTS_SSI_AUX_WORK_SET_TMO		(((erts_aint32_t) 1) << 10)
-#define ERTS_SSI_AUX_WORK_MSEG_CACHE_CHECK	(((erts_aint32_t) 1) << 11)
-<<<<<<< HEAD
-#define ERTS_SSI_AUX_WORK_CODE_IX_ACTIVATION	(((erts_aint32_t) 1) << 12)
-#define ERTS_SSI_AUX_WORK_REAP_PORTS		(((erts_aint32_t) 1) << 13)
-#define ERTS_SSI_AUX_WORK_FINISH_BP	        (((erts_aint32_t) 1) << 14)
-=======
-#define ERTS_SSI_AUX_WORK_REAP_PORTS		(((erts_aint32_t) 1) << 12)
->>>>>>> 88126e78
+#define ERTS_SSI_AUX_WORK_THR_PRGR_LATER_OP	(((erts_aint32_t) 1) << 5)
+#define ERTS_SSI_AUX_WORK_ASYNC_READY		(((erts_aint32_t) 1) << 6)
+#define ERTS_SSI_AUX_WORK_ASYNC_READY_CLEAN	(((erts_aint32_t) 1) << 7)
+#define ERTS_SSI_AUX_WORK_MISC_THR_PRGR		(((erts_aint32_t) 1) << 8)
+#define ERTS_SSI_AUX_WORK_MISC			(((erts_aint32_t) 1) << 9)
+#define ERTS_SSI_AUX_WORK_CHECK_CHILDREN	(((erts_aint32_t) 1) << 10)
+#define ERTS_SSI_AUX_WORK_SET_TMO		(((erts_aint32_t) 1) << 11)
+#define ERTS_SSI_AUX_WORK_MSEG_CACHE_CHECK	(((erts_aint32_t) 1) << 12)
+#define ERTS_SSI_AUX_WORK_CODE_IX_ACTIVATION	(((erts_aint32_t) 1) << 13)
+#define ERTS_SSI_AUX_WORK_REAP_PORTS		(((erts_aint32_t) 1) << 14)
+#define ERTS_SSI_AUX_WORK_FINISH_BP	        (((erts_aint32_t) 1) << 15)
 
 typedef struct ErtsSchedulerSleepInfo_ ErtsSchedulerSleepInfo;
 
@@ -1192,17 +1181,13 @@
 void erts_proclist_destroy(ErtsProcList *);
 int erts_proclist_same(ErtsProcList *, Process *);
 
-<<<<<<< HEAD
 int erts_sched_set_wakeup_other_thresold(char *str);
 int erts_sched_set_wakeup_other_type(char *str);
 int erts_sched_set_busy_wait_threshold(char *str);
-=======
+
 void erts_schedule_thr_prgr_later_op(void (*)(void *),
 				     void *,
 				     ErtsThrPrgrLaterOp *);
-
-int erts_sched_set_wakeup_limit(char *str);
->>>>>>> 88126e78
 
 #if defined(ERTS_SMP) && defined(ERTS_ENABLE_LOCK_CHECK)
 int erts_dbg_check_halloc_lock(Process *p);
